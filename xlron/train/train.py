import wandb
import sys
import os
import subprocess
import time
import pathlib
import math
import matplotlib.pyplot as plt
import absl
from absl import app, flags
import xlron.parameter_flags
import numpy as np
import pandas as pd
from box import Box
from typing import Optional, Union

FLAGS = flags.FLAGS


def restrict_visible_gpus(gpu_indices=None, auto_select=False):
    """
    Restricts JAX to only initialize and use specific GPUs.
    To avoid initializing a JAX process on every available device, must be called BEFORE importing JAX.
    Automated GPU selection is based on free memory.

    Args:
        gpu_indices: List of GPU indices to make visible (e.g. [0,3] for first and fourth GPUs)
        auto_select: If True, automatically select the GPU with most free memory
                     (overrides gpu_indices if both are provided)

    Returns:
        selected_gpu: The index of the selected GPU (for later reference)
    """
    if os.environ.get('COLAB_TPU_ADDR', False):
        print("Running on TPU")
        return

    def get_gpu_memory_info():
        """Get memory information for NVIDIA GPUs using nvidia-smi."""
        try:
            result = subprocess.check_output(
                ['nvidia-smi', '--query-gpu=index,memory.free', '--format=csv,nounits,noheader'],
                encoding='utf-8'
            )

            gpu_info = []
            for line in result.strip().split('\n'):
                idx, free_mem = line.split(',')
                gpu_info.append((int(idx.strip()), int(free_mem.strip())))

            return gpu_info
        except:
            # If nvidia-smi fails, return an empty list and run on CPU
            return []

    # Auto-select GPU with most free memory if requested
    gpu_memory_info = get_gpu_memory_info()
    if not gpu_memory_info:
        print("Defaulting to CPU")
        return
    if auto_select:
        if gpu_memory_info:
            # Find GPU with most free memory
            selected_gpu, free_mem = max(gpu_memory_info, key=lambda x: x[1])
            gpu_indices = [selected_gpu]
            print(f"Auto-selected GPU {selected_gpu} with {free_mem} MB free memory")
        else:
            # Default to GPU 0 if we can't get memory info
            gpu_indices = [0]
            print("Could not get GPU memory info, defaulting to GPU 0")

    # Default to first GPU if nothing specified
    if gpu_indices is None:
        gpu_indices = [0]

    # Create comma-separated string of GPU indices
    visible_gpus = ','.join(str(idx) for idx in gpu_indices)

    # Set environment variables to restrict visible GPUs
    # This must happen BEFORE importing JAX
    os.environ["CUDA_VISIBLE_DEVICES"] = visible_gpus

    # Prevent excess memory allocation
    os.environ["XLA_PYTHON_CLIENT_ALLOCATOR"] = "platform"

    print(f"Restricted visible GPUs to: {visible_gpus}")
    return gpu_indices[0]  # Return the first (or only) selected GPU index


def main(argv):

    config = process_config(FLAGS)

    # Check device count
    print(f"Available devices: {jax.devices()}")
    print(f"Local devices: {jax.local_devices()}")
    num_devices = len(jax.devices())
    assert (num_devices == 1), "Please specify one device using VISIBLE_DEVICES flag or run train_multidevice.py"
<<<<<<< HEAD
    FLAGS.__setattr__("NUM_DEVICES", num_devices)
    import jax.numpy as jnp
    import orbax.checkpoint
    from xlron.environments.env_funcs import create_run_name
    from xlron.environments.wrappers import TimeIt
    from xlron.train.ppo import learner_data_setup, get_learner_fn
    from xlron.heuristics.eval_heuristic import make_eval
    from xlron.train.train_utils import save_model, log_metrics, setup_wandb, define_env
=======
    config.NUM_DEVICES = num_devices

    # Set flags for debugging
    jax.config.update("jax_debug_nans", config.DEBUG_NANS)
    jax.config.update("jax_disable_jit", config.DISABLE_JIT)
    jax.config.update("jax_enable_x64", config.ENABLE_X64)
>>>>>>> 35f6e7f4
    # The following flags can improve GPU performance for jaxlib>=0.4.18
    os.environ['XLA_FLAGS'] = (
        '--xla_gpu_enable_triton_softmax_fusion=true '
        '--xla_gpu_triton_gemm_any=True '
        '--xla_gpu_enable_async_collectives=true '
        '--xla_gpu_enable_latency_hiding_scheduler=true '
        '--xla_gpu_enable_highest_priority_async_stream=true '
    )
    # Option to print memory usage for debugging OOM errors
    if config.PRINT_MEMORY_USE:
        os.environ["TF_CPP_MIN_LOG_LEVEL"] = "0"
        os.environ["TF_CPP_VMODULE"] = "bfc_allocator=1"
    # Set the fraction of memory to pre-allocate
    if config.PREALLOCATE_MEM:
        os.environ["XLA_PYTHON_CLIENT_PREALLOCATE"] = "true"
        os.environ["XLA_PYTHON_CLIENT_MEM_FRACTION"] = config.PREALLOCATE_MEM_FRACTION
        print(f"XLA_PYTHON_CLIENT_MEM_FRACTION={os.environ['XLA_PYTHON_CLIENT_MEM_FRACTION']}")
    else:
        os.environ["XLA_PYTHON_CLIENT_PREALLOCATE"] = "false"
    print(f"XLA_PYTHON_CLIENT_PREALLOCATE={os.environ['XLA_PYTHON_CLIENT_PREALLOCATE']}")

    # Setup the project name, experiment name for wandb and plots
    run_name = create_run_name(config)
    project_name = config.PROJECT if config.PROJECT else run_name
    experiment_name = config.EXPERIMENT_NAME if config.EXPERIMENT_NAME else run_name

    # Setup wandb
    if config.WANDB:
        setup_wandb(config, project_name, experiment_name)

    # Print every flag and its name
    if config.DEBUG:
        print('non-flag arguments:', argv)
<<<<<<< HEAD
=======
        jax.config.update("jax_debug_nans", True)
    if config.NO_TRUNCATE:
>>>>>>> 35f6e7f4
        jax.numpy.set_printoptions(threshold=sys.maxsize)  # Don't truncate printed arrays

    if not config.NO_PRINT_FLAGS:
        for name in config:
            print(name, config[name])

    rng = jax.random.PRNGKey(config.SEED)
    rng = jax.random.split(rng, config.NUM_LEARNERS)

<<<<<<< HEAD
    if FLAGS.LOAD_MODEL or FLAGS.EVAL_MODEL:
=======
    if (config.RETRAIN_MODEL or config.EVAL_MODEL) and not config.model:
>>>>>>> 35f6e7f4
        orbax_checkpointer = orbax.checkpoint.PyTreeCheckpointer()
        model = orbax_checkpointer.restore(pathlib.Path(config.MODEL_PATH))
        config.model = model

    NUM_UPDATES = (
            config.TOTAL_TIMESTEPS // config.ROLLOUT_LENGTH // config.NUM_ENVS
    )
    MINIBATCH_SIZE = (
            config.ROLLOUT_LENGTH * config.NUM_ENVS // config.NUM_MINIBATCHES
    )
    config.NUM_UPDATES = NUM_UPDATES
    config.MINIBATCH_SIZE = MINIBATCH_SIZE

    with TimeIt(tag='COMPILATION'):
        print(f"\n---BEGINNING COMPILATION---\n"
              f"Independent learners: {config.NUM_LEARNERS}\n"
              f"Environments per learner: {config.NUM_ENVS}\n"
              f"Number of devices: {num_devices}\n"
<<<<<<< HEAD
              f"Learners per device: {FLAGS.NUM_LEARNERS // num_devices}\n"
              f"Timesteps per learner: {FLAGS.TOTAL_TIMESTEPS}\n"
              f"Timesteps per environment: {FLAGS.TOTAL_TIMESTEPS // FLAGS.NUM_ENVS}\n"
              f"Total timesteps: {FLAGS.TOTAL_TIMESTEPS * FLAGS.NUM_LEARNERS}\n"
              f"Total updates: {FLAGS.NUM_UPDATES * FLAGS.NUM_MINIBATCHES}\n"
              f"Batch size: {FLAGS.NUM_ENVS * FLAGS.ROLLOUT_LENGTH}\n"
              f"Minibatch size: {FLAGS.MINIBATCH_SIZE}\n")
        if not (FLAGS.EVAL_HEURISTIC or FLAGS.EVAL_MODEL):
            experiment_input, env, env_params = jax.vmap(learner_data_setup, axis_name='learner', in_axes=(None, 0))(FLAGS, rng)
            learn = get_learner_fn(env, env_params, experiment_input[0], FLAGS)
            run_experiment = jax.jit(jax.vmap(learn, axis_name='learner')).lower(experiment_input).compile()
        else:
            run_experiment = jax.jit(jax.vmap(make_eval(FLAGS))).lower(rng).compile()
            experiment_input = rng
=======
              f"Learners per device: {config.NUM_LEARNERS // num_devices}\n"
              f"Timesteps per learner: {config.TOTAL_TIMESTEPS}\n"
              f"Timesteps per environment: {config.TOTAL_TIMESTEPS // config.NUM_ENVS}\n"
              f"Total timesteps: {config.TOTAL_TIMESTEPS * config.NUM_LEARNERS}\n"
              f"Total updates: {config.NUM_UPDATES * config.NUM_MINIBATCHES}\n"
              f"Batch size: {config.NUM_ENVS * config.ROLLOUT_LENGTH}\n"
              f"Minibatch size: {config.MINIBATCH_SIZE}\n")

        experiment_fn = get_learner_fn if not (config.EVAL_HEURISTIC or config.EVAL_MODEL) else get_eval_fn
        experiment_input, env, env_params = jax.vmap(experiment_data_setup, axis_name='learner', in_axes=(None, 0))(config, rng)
        experiment_fn = experiment_fn(env, env_params, experiment_input[0], config)
        run_experiment = jax.jit(jax.vmap(experiment_fn, axis_name='learner')).lower(experiment_input).compile()
>>>>>>> 35f6e7f4

    # N.B. that increasing number of learner will increase the number of steps
    # (essentially training for total_timesteps separately per learner)

    start_time = time.time()
    with TimeIt(tag='EXECUTION', frames=config.TOTAL_TIMESTEPS * config.NUM_LEARNERS):
        out = run_experiment(experiment_input)
        out["metrics"]["returns"].block_until_ready()  # Wait for all devices to finish
    total_time = time.time() - start_time

    # Output leaf nodes have dimensions:
    # (learner, num_updates, rollout_length, num_envs)
    # For eval, output leaf nodes have dimensions:
    # (learner, num_updates, rollout_length, num_envs)

    # Save model params
    if config.SAVE_MODEL:
        # Merge seed_device and seed dimensions
        train_state = jax.tree.map(lambda x: x[0], out["runner_state"][0])
<<<<<<< HEAD
        print("train_state", train_state)
        save_model(train_state, run_name, FLAGS)
=======
        save_model(train_state, run_name, None)  # TODO - make flags compatible
>>>>>>> 35f6e7f4

    # END OF TRAINING

    def merge_func(x):
        # Original dims: (learner, num_updates, rollout_length, num_envs)
        # Compute the new shape
        learner, num_updates, rollout_length, num_envs = x.shape
        new_shape = (learner * num_envs, num_updates, rollout_length)
        # Perform a single transpose operation
        x = jnp.transpose(x, (0, 3, 1, 2))
        # Reshape to merge learner and num_envs dimensions
        return x.reshape(new_shape)

    log_metrics(config, out, experiment_name, total_time, merge_func)


if __name__ == "__main__":
    FLAGS(sys.argv)
    auto_select = False if FLAGS.VISIBLE_DEVICES else True
    selected_gpu = restrict_visible_gpus(gpu_indices=FLAGS.VISIBLE_DEVICES, auto_select=auto_select)
    print(f"Selected GPU: {selected_gpu}")
    # JAM imports come after GPU selection (to avoid initializing a process on every GPU)
    import jax
    import jax.numpy as jnp
    import orbax.checkpoint
    from jax.lib import xla_bridge
    from xlron.environments.make_env import process_config
    from xlron.environments.env_funcs import create_run_name
    from xlron.environments.wrappers import TimeIt
    from xlron.train.ppo import get_learner_fn
    from xlron.heuristics.eval_heuristic import get_eval_fn
    from xlron.train.train_utils import save_model, log_metrics, setup_wandb, experiment_data_setup
    app.run(main)<|MERGE_RESOLUTION|>--- conflicted
+++ resolved
@@ -96,23 +96,12 @@
     print(f"Local devices: {jax.local_devices()}")
     num_devices = len(jax.devices())
     assert (num_devices == 1), "Please specify one device using VISIBLE_DEVICES flag or run train_multidevice.py"
-<<<<<<< HEAD
-    FLAGS.__setattr__("NUM_DEVICES", num_devices)
-    import jax.numpy as jnp
-    import orbax.checkpoint
-    from xlron.environments.env_funcs import create_run_name
-    from xlron.environments.wrappers import TimeIt
-    from xlron.train.ppo import learner_data_setup, get_learner_fn
-    from xlron.heuristics.eval_heuristic import make_eval
-    from xlron.train.train_utils import save_model, log_metrics, setup_wandb, define_env
-=======
     config.NUM_DEVICES = num_devices
 
     # Set flags for debugging
     jax.config.update("jax_debug_nans", config.DEBUG_NANS)
     jax.config.update("jax_disable_jit", config.DISABLE_JIT)
     jax.config.update("jax_enable_x64", config.ENABLE_X64)
->>>>>>> 35f6e7f4
     # The following flags can improve GPU performance for jaxlib>=0.4.18
     os.environ['XLA_FLAGS'] = (
         '--xla_gpu_enable_triton_softmax_fusion=true '
@@ -146,12 +135,11 @@
     # Print every flag and its name
     if config.DEBUG:
         print('non-flag arguments:', argv)
-<<<<<<< HEAD
-=======
         jax.config.update("jax_debug_nans", True)
     if config.NO_TRUNCATE:
->>>>>>> 35f6e7f4
         jax.numpy.set_printoptions(threshold=sys.maxsize)  # Don't truncate printed arrays
+        # increase line length for numpy print options
+        jax.numpy.set_printoptions(linewidth=220)
 
     if not config.NO_PRINT_FLAGS:
         for name in config:
@@ -160,11 +148,7 @@
     rng = jax.random.PRNGKey(config.SEED)
     rng = jax.random.split(rng, config.NUM_LEARNERS)
 
-<<<<<<< HEAD
-    if FLAGS.LOAD_MODEL or FLAGS.EVAL_MODEL:
-=======
     if (config.RETRAIN_MODEL or config.EVAL_MODEL) and not config.model:
->>>>>>> 35f6e7f4
         orbax_checkpointer = orbax.checkpoint.PyTreeCheckpointer()
         model = orbax_checkpointer.restore(pathlib.Path(config.MODEL_PATH))
         config.model = model
@@ -183,22 +167,6 @@
               f"Independent learners: {config.NUM_LEARNERS}\n"
               f"Environments per learner: {config.NUM_ENVS}\n"
               f"Number of devices: {num_devices}\n"
-<<<<<<< HEAD
-              f"Learners per device: {FLAGS.NUM_LEARNERS // num_devices}\n"
-              f"Timesteps per learner: {FLAGS.TOTAL_TIMESTEPS}\n"
-              f"Timesteps per environment: {FLAGS.TOTAL_TIMESTEPS // FLAGS.NUM_ENVS}\n"
-              f"Total timesteps: {FLAGS.TOTAL_TIMESTEPS * FLAGS.NUM_LEARNERS}\n"
-              f"Total updates: {FLAGS.NUM_UPDATES * FLAGS.NUM_MINIBATCHES}\n"
-              f"Batch size: {FLAGS.NUM_ENVS * FLAGS.ROLLOUT_LENGTH}\n"
-              f"Minibatch size: {FLAGS.MINIBATCH_SIZE}\n")
-        if not (FLAGS.EVAL_HEURISTIC or FLAGS.EVAL_MODEL):
-            experiment_input, env, env_params = jax.vmap(learner_data_setup, axis_name='learner', in_axes=(None, 0))(FLAGS, rng)
-            learn = get_learner_fn(env, env_params, experiment_input[0], FLAGS)
-            run_experiment = jax.jit(jax.vmap(learn, axis_name='learner')).lower(experiment_input).compile()
-        else:
-            run_experiment = jax.jit(jax.vmap(make_eval(FLAGS))).lower(rng).compile()
-            experiment_input = rng
-=======
               f"Learners per device: {config.NUM_LEARNERS // num_devices}\n"
               f"Timesteps per learner: {config.TOTAL_TIMESTEPS}\n"
               f"Timesteps per environment: {config.TOTAL_TIMESTEPS // config.NUM_ENVS}\n"
@@ -211,7 +179,6 @@
         experiment_input, env, env_params = jax.vmap(experiment_data_setup, axis_name='learner', in_axes=(None, 0))(config, rng)
         experiment_fn = experiment_fn(env, env_params, experiment_input[0], config)
         run_experiment = jax.jit(jax.vmap(experiment_fn, axis_name='learner')).lower(experiment_input).compile()
->>>>>>> 35f6e7f4
 
     # N.B. that increasing number of learner will increase the number of steps
     # (essentially training for total_timesteps separately per learner)
@@ -230,13 +197,9 @@
     # Save model params
     if config.SAVE_MODEL:
         # Merge seed_device and seed dimensions
+        print(out["runner_state"])
         train_state = jax.tree.map(lambda x: x[0], out["runner_state"][0])
-<<<<<<< HEAD
-        print("train_state", train_state)
-        save_model(train_state, run_name, FLAGS)
-=======
         save_model(train_state, run_name, None)  # TODO - make flags compatible
->>>>>>> 35f6e7f4
 
     # END OF TRAINING
 
