--- conflicted
+++ resolved
@@ -21,16 +21,10 @@
 from xlron.environments.wrappers import LogWrapper
 from xlron.environments.vone import make_vone_env
 from xlron.environments.rsa import make_rsa_env
-<<<<<<< HEAD
-from xlron.models.models import ActorCriticGNN, ActorCriticMLP
-from xlron.environments.dataclasses import EnvState
-from xlron.environments.env_funcs import init_link_length_array, make_graph, get_paths
-=======
 from xlron.models.models import ActorCriticGNN, ActorCriticMLP, LaunchPowerActorCriticMLP
 from xlron.environments.dataclasses import EnvState, EvalState
 from xlron.environments.env_funcs import init_link_length_array, make_graph, process_path_action, get_launch_power, get_paths
 from xlron.heuristics.heuristics import ksp_ff, ff_ksp, kmc_ff, kmf_ff, ksp_mu, mu_ksp, kca_ff, kme_ff, ksp_bf, bf_ksp, ksp_lf
->>>>>>> f3d71e0e
 
 
 class TrainState(struct.PyTreeNode):
@@ -180,7 +174,7 @@
 
 
 def save_model(train_state: TrainState, run_name, flags: absl.flags.FlagValues):
-    save_data = {"model": train_state, "config": flags.flag_values_dict()}
+    save_data = {"model": train_state, "config": flags}
     orbax_checkpointer = orbax.checkpoint.PyTreeCheckpointer()
     save_args = orbax_utils.save_args_from_target(save_data)
     # Get path to current file
@@ -692,25 +686,9 @@
             plot_metric_lower = processed_data["bitrate_blocking_probability"]["iqr_lower"]
             plot_metric_name = "Bitrate Blocking Probability"
 
-<<<<<<< HEAD
-        # Do box and whisker plot of accepted services and bitrate at episode ends
-        plt.boxplot(accepted_services_mean)
-        plt.ylabel("Accepted Services")
-        plt.title(experiment_name)
-        plt.show()
-
-        plt.boxplot(accepted_bitrate_mean)
-        plt.ylabel("Accepted Bitrate")
-        plt.title(experiment_name)
-        plt.show()
-
-        #plot_metric = moving_average(plot_metric, min(100, int(len(plot_metric))))
-        #plot_metric_std = moving_average(plot_metric_std, min(100, int(len(plot_metric_std))))
-=======
         plot_metric = moving_average(plot_metric, min(100, int(len(plot_metric) / 2)))
         plot_metric_upper = moving_average(plot_metric_upper, min(100, int(len(plot_metric_upper) / 2)))
         plot_metric_lower = moving_average(plot_metric_lower, min(100, int(len(plot_metric_lower) / 2)))
->>>>>>> f3d71e0e
         plt.plot(plot_metric)
         plt.fill_between(
             range(len(plot_metric)),
@@ -723,8 +701,6 @@
         plt.title(experiment_name)
         plt.show()
 
-<<<<<<< HEAD
-=======
     if config.DATA_OUTPUT_FILE:
         print("Saving metrics to file")
         # Save episode end metrics to file
@@ -741,7 +717,6 @@
         with open(config.DATA_OUTPUT_FILE.replace(".csv", ".pkl"), "wb") as f:
             pickle.dump(merged_out, f)
 
->>>>>>> f3d71e0e
     if config.WANDB:
         print("Logging metrics to wandb")
 
@@ -869,39 +844,6 @@
                 "path_links": paths_list,
                 "path_spectral_efficiency": spectral_efficiency_list,
                 "required_slots": required_slots_list,
-<<<<<<< HEAD
-                "utilization": utilisation_mean,
-                "bitrate_blocking_probability": bitrate_blocking_probability,
-                "service_blocking_probability": service_blocking_probability,
-            })
-            df.to_csv(config.TRAJ_DATA_OUTPUT_FILE)
-
-    if config.EPISODE_END_DATA_OUTPUT_FILE:
-        print(f"Saving metrics to {config.EPISODE_END_DATA_OUTPUT_FILE}")
-        # Save episode end metrics to file
-        df = pd.DataFrame({
-            "accepted_services": accepted_services_mean_episode_end,
-            "accepted_services_std": accepted_services_std_episode_end,
-            "accepted_bitrate": accepted_bitrate_mean_episode_end,
-            "accepted_bitrate_std": accepted_bitrate_std_episode_end,
-            "service_blocking_probability": service_blocking_probability_episode_end,
-            "service_blocking_probability_std": service_blocking_probability_std_episode_end,
-            "bitrate_blocking_probability": bitrate_blocking_probability_episode_end,
-            "bitrate_blocking_probability_std": bitrate_blocking_probability_std_episode_end,
-            "total_bitrate": total_bitrate_mean_episode_end,
-            "total_bitrate_std": total_bitrate_std_episode_end,
-            "utilisation_mean": utilisation_mean_episode_end,
-            "utilisation_std": utilisation_std_episode_end,
-            "returns": returns_mean_episode_end,
-            "returns_std": returns_std_episode_end,
-            "cum_returns": cum_returns_mean_episode_end,
-            "cum_returns_std": cum_returns_std_episode_end,
-            "lengths": lengths_mean_episode_end,
-            "lengths_std": lengths_std_episode_end,
-            "training_time": training_time_episode_end,
-        })
-        df.to_csv(config.EPISODE_END_DATA_OUTPUT_FILE)
-=======
                 "utilization": processed_data["utilisation"]["mean"],
                 "bitrate_blocking_probability": processed_data["bitrate_blocking_probability"]["mean"],
                 "service_blocking_probability": processed_data["service_blocking_probability"]["mean"],
@@ -970,5 +912,4 @@
             print(f"Fraction of successful actions that use unique paths mean: {unique_paths_used_mean:.3f}")
             print(f"Fraction of successful actions that use unique paths std: {unique_paths_used_std:.3f}")
             print(f"Fraction of successful actions that use unique paths IQR upper: {unique_paths_used_iqr_upper:.3f}")
-            print(f"Fraction of successful actions that use unique paths IQR lower: {unique_paths_used_iqr_lower:.3f}")
->>>>>>> f3d71e0e
+            print(f"Fraction of successful actions that use unique paths IQR lower: {unique_paths_used_iqr_lower:.3f}")