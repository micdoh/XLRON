import orbax.checkpoint
import pathlib
import optax
from flax.training import orbax_utils
from typing import NamedTuple, Callable
from absl import flags
from flax import struct
from flax.training.train_state import TrainState
from xlron.environments.env_funcs import *
from xlron.train.train_utils import *
from xlron.environments.vone import *
from xlron.environments.rsa import *
from xlron.heuristics.heuristics import *


class Transition(NamedTuple):
    done: jnp.ndarray
    action: jnp.ndarray
    reward: jnp.ndarray
    obs: jnp.ndarray
    info: jnp.ndarray


@struct.dataclass
class EvalState:
    apply_fn: Callable
    params: chex.Array


def select_action_eval(config, env_state, env_params, env, eval_state, rng_key, last_obs):
    if config.EVAL_HEURISTIC:
        if config.env_type.lower() == "vone":
            raise NotImplementedError(f"VONE heuristics not yet implemented")

        elif config.env_type.lower() in ["rsa", "rwa", "rmsa", "deeprmsa", "rwa_lightpath_reuse"]:
            if config.path_heuristic.lower() == "ksp_ff":
                action = jax.vmap(ksp_ff, in_axes=(0, None))(env_state.env_state, env_params)
            elif config.path_heuristic.lower() == "ff_ksp":
                action = jax.vmap(ff_ksp, in_axes=(0, None))(env_state.env_state, env_params)
            elif config.path_heuristic.lower() == "kmc_ff":
                action = jax.vmap(kmc_ff, in_axes=(0, None))(env_state.env_state, env_params)
            elif config.path_heuristic.lower() == "kmf_ff":
                action = jax.vmap(kmf_ff, in_axes=(0, None))(env_state.env_state, env_params)
            elif config.path_heuristic.lower() == "ksp_mu":
                action = jax.vmap(ksp_mu, in_axes=(0, None, None, None))(env_state.env_state, env_params, False, True)
            elif config.path_heuristic.lower() == "ksp_mu_nonrel":
                action = jax.vmap(ksp_mu, in_axes=(0, None, None, None))(env_state.env_state, env_params, False, False)
            elif config.path_heuristic.lower() == "ksp_mu_unique":
                action = jax.vmap(ksp_mu, in_axes=(0, None, None, None))(env_state.env_state, env_params, True, True)
            elif config.path_heuristic.lower() == "mu_ksp":
                action = jax.vmap(mu_ksp, in_axes=(0, None, None, None))(env_state.env_state, env_params, False, True)
            elif config.path_heuristic.lower() == "mu_ksp_nonrel":
                action = jax.vmap(mu_ksp, in_axes=(0, None, None, None))(env_state.env_state, env_params, False, False)
            elif config.path_heuristic.lower() == "mu_ksp_unique":
                action = jax.vmap(mu_ksp, in_axes=(0, None, None, None))(env_state.env_state, env_params, True, True)
            elif config.path_heuristic.lower() == "kca_ff":
                action = jax.vmap(kca_ff, in_axes=(0, None))(env_state.env_state, env_params)
            elif config.path_heuristic.lower() == "kme_ff":
                action = jax.vmap(kme_ff, in_axes=(0, None))(env_state.env_state, env_params)
            elif config.path_heuristic.lower() == "ksp_bf":
                action = jax.vmap(ksp_bf, in_axes=(0, None))(env_state.env_state, env_params)
            elif config.path_heuristic.lower() == "bf_ksp":
                action = jax.vmap(bf_ksp, in_axes=(0, None))(env_state.env_state, env_params)
            else:
                raise ValueError(f"Invalid path heuristic {config.path_heuristic}")

        else:
            raise ValueError(f"Invalid environment type {config.env_type}")
    else:
        rng_key = jax.random.split(rng_key, config.NUM_ENVS)
        select_action_state = (rng_key, env_state, last_obs)
        action, _, _ = jax.vmap(select_action, in_axes=(0, None, None, None, None))(select_action_state, env, env_params, eval_state, config)
    return action


def get_warmup_fn(warmup_state, env, params, eval_state, config) -> Tuple[EnvState, chex.Array]:
    """Warmup period for DeepRMSA."""

    def warmup_fn(warmup_state):

<<<<<<< HEAD
        rng, state, last_obs = warmup_state
=======
            # SELECT ACTION
            action_key = jax.random.split(action_key, config.NUM_ENVS)
            select_action_fn = lambda x: select_action_eval(x, env, env_params, eval_state, config)
            select_action_fn = jax.vmap(select_action_fn)
            select_action_state = (action_key, env_state, last_obs)
            env_state, action, _, _ = select_action_fn(select_action_state)
>>>>>>> 35f6e7f4

        def warmup_step(i, val):
            _rng, _state, _params, _last_obs = val
            # SELECT ACTION
            _rng, action_key, step_key = jax.random.split(_rng, 3)
            select_action_state = (_rng, _state, _last_obs)
            action = select_action_eval(config, _state, _params, env, eval_state, action_key, _last_obs)
            # STEP ENV
            rng_step = jax.random.split(step_key, config.NUM_ENVS)
            obsv, _state, reward, done, info = jax.vmap(env.step, in_axes=(0, 0, 0, None))(
                rng_step, _state, action, _params
            )
            obsv = (_state.env_state, params) if config.USE_GNN else tuple([obsv])
            return _rng, _state, _params, obsv

<<<<<<< HEAD
        vals = jax.lax.fori_loop(0, config.ENV_WARMUP_STEPS, warmup_step,
                                 (rng, state, params, last_obs))
=======
            if config.DEBUG:
                jax.debug.print("request {}", env_state.env_state.request_array, ordered=config.ORDERED)
                jax.debug.print("link_slot_array {}", env_state.env_state.link_slot_array, ordered=config.ORDERED)
                if env_params.__class__.__name__ == "RSAGNModelEnvParams":
                    jax.debug.print("link_snr_array {}", env_state.env_state.link_snr_array, ordered=config.ORDERED)
                    jax.debug.print("channel_power_array {}", env_state.env_state.channel_power_array, ordered=config.ORDERED)
                    jax.debug.print("modulation_format_index_array {}", env_state.env_state.modulation_format_index_array, ordered=config.ORDERED)
                    jax.debug.print("channel_centre_bw_array {}", env_state.env_state.channel_centre_bw_array, ordered=config.ORDERED)
                jax.debug.print("link_slot_mask {}", env_state.env_state.link_slot_mask, ordered=config.ORDERED)
                jax.debug.print("action {}", action, ordered=config.ORDERED)
                jax.debug.print("reward {}", reward, ordered=config.ORDERED)
>>>>>>> 35f6e7f4

        return vals[1], vals[3]

<<<<<<< HEAD
    return warmup_fn
=======
        runner_state, traj_episode = jax.lax.scan(
            _env_step, runner_state, None, config.max_requests
        )
>>>>>>> 35f6e7f4


def make_eval(config):

    # INIT ENV
    env, env_params = define_env(config)

<<<<<<< HEAD
    def evaluate(rng):

        # RESET ENV
        rng, warmup_rng, reset_key = jax.random.split(rng, 3)
        reset_key = jax.random.split(reset_key, config.NUM_ENVS)
        obsv, env_state = jax.vmap(env.reset, in_axes=(0, None))(reset_key, env_params)
        obsv = (env_state.env_state, env_params) if config.USE_GNN else tuple([obsv])

        # # LOAD MODEL
        if config.EVAL_MODEL:
            network, last_obs = init_network(config, env, env_state, env_params)
            network_params = config.model["model"]["params"]
            apply = network.apply
            print('Evaluating model')
        else:
            network_params = apply = None

        eval_state = EvalState(apply_fn=apply, params=network_params)

        # Recreate DeepRMSA warmup period
        if config.ENV_WARMUP_STEPS:
            warmup_state = (warmup_rng, env_state, obsv)
            warmup_fn = get_warmup_fn(warmup_state, env, env_params, eval_state, config)
            env_state, obsv = warmup_fn(warmup_state)

        # COLLECT TRAJECTORIES
        def _env_episode(runner_state, unused):

            def _env_step(runner_state, unused):

                env_state, last_obs, rng = runner_state
                rng, action_key, step_key = jax.random.split(rng, 3)

                # SELECT ACTION
                action = select_action_eval(config, env_state, env_params, env, eval_state, action_key, last_obs)

                # STEP ENV

                step_key = jax.random.split(step_key, config.NUM_ENVS)
                obsv, env_state, reward, done, info = jax.vmap(env.step, in_axes=(0,0,0,None))(
                    step_key, env_state, action, env_params
                )
                obsv = (env_state.env_state, env_params) if config.USE_GNN else tuple([obsv])
                transition = Transition(
                    done, action, reward, last_obs, info
                )
                runner_state = (env_state, obsv, rng)

                if config.DEBUG:
                    jax.debug.print("link_slot_array {}", env_state.env_state.link_slot_array, ordered=config.ORDERED)
                    jax.debug.print("link_slot_mask {}", env_state.env_state.link_slot_mask, ordered=config.ORDERED)
                    jax.debug.print("action {}", action, ordered=config.ORDERED)
                    jax.debug.print("reward {}", reward, ordered=config.ORDERED)

                return runner_state, transition

            runner_state, traj_episode = jax.lax.scan(
                _env_step, runner_state, None, config.max_timesteps
            )

            metric = traj_episode.info

            return runner_state, metric

        runner_state = (env_state, obsv, rng)
        NUM_EPISODES = config.TOTAL_TIMESTEPS // config.max_timesteps // config.NUM_ENVS
        runner_state, metric = jax.lax.scan(
            _env_episode, runner_state, None, NUM_EPISODES
        )
        return {"runner_state": runner_state, "metrics": metric}

    return evaluate
=======
        NUM_EPISODES = config.TOTAL_TIMESTEPS // config.max_requests // config.NUM_ENVS
        runner_state, metric = jax.lax.scan(
            _env_episode, runner_state, None, NUM_EPISODES
        )
        return {"runner_state": runner_state, "metrics": metric}

    return eval_fn
>>>>>>> 35f6e7f4
<|MERGE_RESOLUTION|>--- conflicted
+++ resolved
@@ -1,11 +1,13 @@
+import chex
 import orbax.checkpoint
 import pathlib
 import optax
 from flax.training import orbax_utils
-from typing import NamedTuple, Callable
+from typing import NamedTuple, Callable, Dict
 from absl import flags
 from flax import struct
 from flax.training.train_state import TrainState
+from gymnax.environments import environment
 from xlron.environments.env_funcs import *
 from xlron.train.train_utils import *
 from xlron.environments.vone import *
@@ -13,100 +15,41 @@
 from xlron.heuristics.heuristics import *
 
 
-class Transition(NamedTuple):
-    done: jnp.ndarray
-    action: jnp.ndarray
-    reward: jnp.ndarray
-    obs: jnp.ndarray
-    info: jnp.ndarray
+def get_eval_fn(
+    env: environment.Environment,
+    env_params: EnvParams,
+    eval_state: TrainState,
+    config: flags.FlagValues,
+) -> Callable:
 
 
-@struct.dataclass
-class EvalState:
-    apply_fn: Callable
-    params: chex.Array
+    # COLLECT TRAJECTORIES
+    def _env_episode(runner_state, unused):
 
+        def _env_step(runner_state, unused):
+            eval_state, env_state, last_obs, rng_step, rng_epoch = runner_state
 
-def select_action_eval(config, env_state, env_params, env, eval_state, rng_key, last_obs):
-    if config.EVAL_HEURISTIC:
-        if config.env_type.lower() == "vone":
-            raise NotImplementedError(f"VONE heuristics not yet implemented")
+            rng_step, action_key, step_key = jax.random.split(rng_step, 3)
 
-        elif config.env_type.lower() in ["rsa", "rwa", "rmsa", "deeprmsa", "rwa_lightpath_reuse"]:
-            if config.path_heuristic.lower() == "ksp_ff":
-                action = jax.vmap(ksp_ff, in_axes=(0, None))(env_state.env_state, env_params)
-            elif config.path_heuristic.lower() == "ff_ksp":
-                action = jax.vmap(ff_ksp, in_axes=(0, None))(env_state.env_state, env_params)
-            elif config.path_heuristic.lower() == "kmc_ff":
-                action = jax.vmap(kmc_ff, in_axes=(0, None))(env_state.env_state, env_params)
-            elif config.path_heuristic.lower() == "kmf_ff":
-                action = jax.vmap(kmf_ff, in_axes=(0, None))(env_state.env_state, env_params)
-            elif config.path_heuristic.lower() == "ksp_mu":
-                action = jax.vmap(ksp_mu, in_axes=(0, None, None, None))(env_state.env_state, env_params, False, True)
-            elif config.path_heuristic.lower() == "ksp_mu_nonrel":
-                action = jax.vmap(ksp_mu, in_axes=(0, None, None, None))(env_state.env_state, env_params, False, False)
-            elif config.path_heuristic.lower() == "ksp_mu_unique":
-                action = jax.vmap(ksp_mu, in_axes=(0, None, None, None))(env_state.env_state, env_params, True, True)
-            elif config.path_heuristic.lower() == "mu_ksp":
-                action = jax.vmap(mu_ksp, in_axes=(0, None, None, None))(env_state.env_state, env_params, False, True)
-            elif config.path_heuristic.lower() == "mu_ksp_nonrel":
-                action = jax.vmap(mu_ksp, in_axes=(0, None, None, None))(env_state.env_state, env_params, False, False)
-            elif config.path_heuristic.lower() == "mu_ksp_unique":
-                action = jax.vmap(mu_ksp, in_axes=(0, None, None, None))(env_state.env_state, env_params, True, True)
-            elif config.path_heuristic.lower() == "kca_ff":
-                action = jax.vmap(kca_ff, in_axes=(0, None))(env_state.env_state, env_params)
-            elif config.path_heuristic.lower() == "kme_ff":
-                action = jax.vmap(kme_ff, in_axes=(0, None))(env_state.env_state, env_params)
-            elif config.path_heuristic.lower() == "ksp_bf":
-                action = jax.vmap(ksp_bf, in_axes=(0, None))(env_state.env_state, env_params)
-            elif config.path_heuristic.lower() == "bf_ksp":
-                action = jax.vmap(bf_ksp, in_axes=(0, None))(env_state.env_state, env_params)
-            else:
-                raise ValueError(f"Invalid path heuristic {config.path_heuristic}")
-
-        else:
-            raise ValueError(f"Invalid environment type {config.env_type}")
-    else:
-        rng_key = jax.random.split(rng_key, config.NUM_ENVS)
-        select_action_state = (rng_key, env_state, last_obs)
-        action, _, _ = jax.vmap(select_action, in_axes=(0, None, None, None, None))(select_action_state, env, env_params, eval_state, config)
-    return action
-
-
-def get_warmup_fn(warmup_state, env, params, eval_state, config) -> Tuple[EnvState, chex.Array]:
-    """Warmup period for DeepRMSA."""
-
-    def warmup_fn(warmup_state):
-
-<<<<<<< HEAD
-        rng, state, last_obs = warmup_state
-=======
             # SELECT ACTION
             action_key = jax.random.split(action_key, config.NUM_ENVS)
             select_action_fn = lambda x: select_action_eval(x, env, env_params, eval_state, config)
             select_action_fn = jax.vmap(select_action_fn)
             select_action_state = (action_key, env_state, last_obs)
             env_state, action, _, _ = select_action_fn(select_action_state)
->>>>>>> 35f6e7f4
 
-        def warmup_step(i, val):
-            _rng, _state, _params, _last_obs = val
-            # SELECT ACTION
-            _rng, action_key, step_key = jax.random.split(_rng, 3)
-            select_action_state = (_rng, _state, _last_obs)
-            action = select_action_eval(config, _state, _params, env, eval_state, action_key, _last_obs)
             # STEP ENV
-            rng_step = jax.random.split(step_key, config.NUM_ENVS)
-            obsv, _state, reward, done, info = jax.vmap(env.step, in_axes=(0, 0, 0, None))(
-                rng_step, _state, action, _params
+            step_key = jax.random.split(step_key, config.NUM_ENVS)
+            step_fn = lambda x, y, z: env.step(x, y, z, env_params)
+            step_fn = jax.vmap(step_fn)
+            obsv, env_state, reward, done, info = step_fn(step_key, env_state, action)
+
+            obsv = (env_state.env_state, env_params) if config.USE_GNN else tuple([obsv])
+            transition = Transition(
+                done, action, reward, last_obs, info
             )
-            obsv = (_state.env_state, params) if config.USE_GNN else tuple([obsv])
-            return _rng, _state, _params, obsv
+            runner_state = (eval_state, env_state, obsv, rng_step, rng_epoch)
 
-<<<<<<< HEAD
-        vals = jax.lax.fori_loop(0, config.ENV_WARMUP_STEPS, warmup_step,
-                                 (rng, state, params, last_obs))
-=======
             if config.DEBUG:
                 jax.debug.print("request {}", env_state.env_state.request_array, ordered=config.ORDERED)
                 jax.debug.print("link_slot_array {}", env_state.env_state.link_slot_array, ordered=config.ORDERED)
@@ -118,103 +61,23 @@
                 jax.debug.print("link_slot_mask {}", env_state.env_state.link_slot_mask, ordered=config.ORDERED)
                 jax.debug.print("action {}", action, ordered=config.ORDERED)
                 jax.debug.print("reward {}", reward, ordered=config.ORDERED)
->>>>>>> 35f6e7f4
 
-        return vals[1], vals[3]
+            return runner_state, transition
 
-<<<<<<< HEAD
-    return warmup_fn
-=======
         runner_state, traj_episode = jax.lax.scan(
             _env_step, runner_state, None, config.max_requests
         )
->>>>>>> 35f6e7f4
 
+        metric = traj_episode.info
 
-def make_eval(config):
+        return runner_state, metric
 
-    # INIT ENV
-    env, env_params = define_env(config)
+    def eval_fn(runner_state):
 
-<<<<<<< HEAD
-    def evaluate(rng):
-
-        # RESET ENV
-        rng, warmup_rng, reset_key = jax.random.split(rng, 3)
-        reset_key = jax.random.split(reset_key, config.NUM_ENVS)
-        obsv, env_state = jax.vmap(env.reset, in_axes=(0, None))(reset_key, env_params)
-        obsv = (env_state.env_state, env_params) if config.USE_GNN else tuple([obsv])
-
-        # # LOAD MODEL
-        if config.EVAL_MODEL:
-            network, last_obs = init_network(config, env, env_state, env_params)
-            network_params = config.model["model"]["params"]
-            apply = network.apply
-            print('Evaluating model')
-        else:
-            network_params = apply = None
-
-        eval_state = EvalState(apply_fn=apply, params=network_params)
-
-        # Recreate DeepRMSA warmup period
-        if config.ENV_WARMUP_STEPS:
-            warmup_state = (warmup_rng, env_state, obsv)
-            warmup_fn = get_warmup_fn(warmup_state, env, env_params, eval_state, config)
-            env_state, obsv = warmup_fn(warmup_state)
-
-        # COLLECT TRAJECTORIES
-        def _env_episode(runner_state, unused):
-
-            def _env_step(runner_state, unused):
-
-                env_state, last_obs, rng = runner_state
-                rng, action_key, step_key = jax.random.split(rng, 3)
-
-                # SELECT ACTION
-                action = select_action_eval(config, env_state, env_params, env, eval_state, action_key, last_obs)
-
-                # STEP ENV
-
-                step_key = jax.random.split(step_key, config.NUM_ENVS)
-                obsv, env_state, reward, done, info = jax.vmap(env.step, in_axes=(0,0,0,None))(
-                    step_key, env_state, action, env_params
-                )
-                obsv = (env_state.env_state, env_params) if config.USE_GNN else tuple([obsv])
-                transition = Transition(
-                    done, action, reward, last_obs, info
-                )
-                runner_state = (env_state, obsv, rng)
-
-                if config.DEBUG:
-                    jax.debug.print("link_slot_array {}", env_state.env_state.link_slot_array, ordered=config.ORDERED)
-                    jax.debug.print("link_slot_mask {}", env_state.env_state.link_slot_mask, ordered=config.ORDERED)
-                    jax.debug.print("action {}", action, ordered=config.ORDERED)
-                    jax.debug.print("reward {}", reward, ordered=config.ORDERED)
-
-                return runner_state, transition
-
-            runner_state, traj_episode = jax.lax.scan(
-                _env_step, runner_state, None, config.max_timesteps
-            )
-
-            metric = traj_episode.info
-
-            return runner_state, metric
-
-        runner_state = (env_state, obsv, rng)
-        NUM_EPISODES = config.TOTAL_TIMESTEPS // config.max_timesteps // config.NUM_ENVS
-        runner_state, metric = jax.lax.scan(
-            _env_episode, runner_state, None, NUM_EPISODES
-        )
-        return {"runner_state": runner_state, "metrics": metric}
-
-    return evaluate
-=======
         NUM_EPISODES = config.TOTAL_TIMESTEPS // config.max_requests // config.NUM_ENVS
         runner_state, metric = jax.lax.scan(
             _env_episode, runner_state, None, NUM_EPISODES
         )
         return {"runner_state": runner_state, "metrics": metric}
 
-    return eval_fn
->>>>>>> 35f6e7f4
+    return eval_fn