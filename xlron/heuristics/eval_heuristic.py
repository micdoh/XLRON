import chex
import orbax.checkpoint
import pathlib
import optax
from flax.training import orbax_utils
from typing import NamedTuple, Callable, Dict
from absl import flags
from flax import struct
from flax.training.train_state import TrainState
from gymnax.environments import environment
from xlron.environments.env_funcs import *
from xlron.train.train_utils import *
from xlron.environments.vone import *
from xlron.environments.rsa import *
from xlron.heuristics.heuristics import *


<<<<<<< HEAD
class Transition(NamedTuple):
    done: jnp.ndarray
    action: jnp.ndarray
    reward: jnp.ndarray
    obs: jnp.ndarray
    info: jnp.ndarray


@struct.dataclass
class EvalState:
    apply_fn: Callable
    params: chex.Array


def select_action_eval(config, env_state, env_params, env, eval_state, rng_key, last_obs):
    if config.EVAL_HEURISTIC:
        if config.env_type.lower() == "vone":
            raise NotImplementedError(f"VONE heuristics not yet implemented")

        elif config.env_type.lower() in ["rsa", "rwa", "rmsa", "deeprmsa", "rwa_lightpath_reuse", "multibandrsa"]:
            if config.path_heuristic.lower() == "ksp_ff":
                action = jax.vmap(ksp_ff, in_axes=(0, None))(env_state.env_state, env_params)
            elif config.path_heuristic.lower() == "ff_ksp":
                action = jax.vmap(ff_ksp, in_axes=(0, None))(env_state.env_state, env_params)
            elif config.path_heuristic.lower() == "kmc_ff":
                action = jax.vmap(kmc_ff, in_axes=(0, None))(env_state.env_state, env_params)
            elif config.path_heuristic.lower() == "kmf_ff":
                action = jax.vmap(kmf_ff, in_axes=(0, None))(env_state.env_state, env_params)
            elif config.path_heuristic.lower() == "ksp_mu":
                action = jax.vmap(ksp_mu, in_axes=(0, None, None, None))(env_state.env_state, env_params, False, True)
            elif config.path_heuristic.lower() == "ksp_mu_nonrel":
                action = jax.vmap(ksp_mu, in_axes=(0, None, None, None))(env_state.env_state, env_params, False, False)
            elif config.path_heuristic.lower() == "ksp_mu_unique":
                action = jax.vmap(ksp_mu, in_axes=(0, None, None, None))(env_state.env_state, env_params, True, True)
            elif config.path_heuristic.lower() == "mu_ksp":
                action = jax.vmap(mu_ksp, in_axes=(0, None, None, None))(env_state.env_state, env_params, False, True)
            elif config.path_heuristic.lower() == "mu_ksp_nonrel":
                action = jax.vmap(mu_ksp, in_axes=(0, None, None, None))(env_state.env_state, env_params, False, False)
            elif config.path_heuristic.lower() == "mu_ksp_unique":
                action = jax.vmap(mu_ksp, in_axes=(0, None, None, None))(env_state.env_state, env_params, True, True)
            elif config.path_heuristic.lower() == "kca_ff":
                action = jax.vmap(kca_ff, in_axes=(0, None))(env_state.env_state, env_params)
            elif config.path_heuristic.lower() == "kme_ff":
                action = jax.vmap(kme_ff, in_axes=(0, None))(env_state.env_state, env_params)
            elif config.path_heuristic.lower() == "ksp_bf":
                action = jax.vmap(ksp_bf, in_axes=(0, None))(env_state.env_state, env_params)
            elif config.path_heuristic.lower() == "bf_ksp":
                action = jax.vmap(bf_ksp, in_axes=(0, None))(env_state.env_state, env_params)
            else:
                raise ValueError(f"Invalid path heuristic {config.path_heuristic}")

        else:
            raise ValueError(f"Invalid environment type {config.env_type}")
    else:
        rng_key = jax.random.split(rng_key, config.NUM_ENVS)
        select_action_state = (rng_key, env_state, last_obs)
        action, _, _ = jax.vmap(select_action, in_axes=(0, None, None, None, None))(select_action_state, env, env_params, eval_state, config)
    return action


def get_warmup_fn(warmup_state, env, params, eval_state, config) -> Tuple[EnvState, chex.Array]:
    """Warmup period for DeepRMSA."""

    def warmup_fn(warmup_state):

        rng, state, last_obs = warmup_state

        def warmup_step(i, val):
            _rng, _state, _params, _last_obs = val
            # SELECT ACTION
            _rng, action_key, step_key = jax.random.split(_rng, 3)
            select_action_state = (_rng, _state, _last_obs)
            action = select_action_eval(config, _state, _params, env, eval_state, action_key, _last_obs)
            # STEP ENV
            rng_step = jax.random.split(step_key, config.NUM_ENVS)
            obsv, _state, reward, done, info = jax.vmap(env.step, in_axes=(0, 0, 0, None))(
                rng_step, _state, action, _params
            )
            obsv = (_state.env_state, params) if config.USE_GNN else tuple([obsv])
            return _rng, _state, _params, obsv

        vals = jax.lax.fori_loop(0, config.ENV_WARMUP_STEPS, warmup_step,
                                 (rng, state, params, last_obs))

        return vals[1], vals[3]

    return warmup_fn


def make_eval(config):

    # INIT ENV
    env, env_params = define_env(config)

    def evaluate(rng):

        # RESET ENV
        rng, warmup_rng, reset_key = jax.random.split(rng, 3)
        reset_key = jax.random.split(reset_key, config.NUM_ENVS)
        obsv, env_state = jax.vmap(env.reset, in_axes=(0, None))(reset_key, env_params)
        obsv = (env_state.env_state, env_params) if config.USE_GNN else tuple([obsv])
=======
def get_eval_fn(
    env: environment.Environment,
    env_params: EnvParams,
    eval_state: TrainState,
    config: flags.FlagValues,
) -> Callable:
>>>>>>> d5020f98


    # COLLECT TRAJECTORIES
    def _env_episode(runner_state, unused):

        def _env_step(runner_state, unused):
            eval_state, env_state, last_obs, rng_step, rng_epoch = runner_state

            rng_step, action_key, step_key = jax.random.split(rng_step, 3)

            # SELECT ACTION
            action_key = jax.random.split(action_key, config.NUM_ENVS)
            select_action_fn = lambda x: select_action_eval(x, env, env_params, eval_state, config)
            select_action_fn = jax.vmap(select_action_fn)
            select_action_state = (action_key, env_state, last_obs)
            env_state, action, _, _ = select_action_fn(select_action_state)

            # STEP ENV
            step_key = jax.random.split(step_key, config.NUM_ENVS)
            step_fn = lambda x, y, z: env.step(x, y, z, env_params)
            step_fn = jax.vmap(step_fn)
            obsv, env_state, reward, done, info = step_fn(step_key, env_state, action)

            obsv = (env_state.env_state, env_params) if config.USE_GNN else tuple([obsv])
            transition = Transition(
                done, action, reward, last_obs, info
            )
            runner_state = (eval_state, env_state, obsv, rng_step, rng_epoch)

            if config.DEBUG:
                jax.debug.print("request {}", env_state.env_state.request_array, ordered=config.ORDERED)
                jax.debug.print("link_slot_array {}", env_state.env_state.link_slot_array, ordered=config.ORDERED)
                if env_params.__class__.__name__ == "RSAGNModelEnvParams":
                    jax.debug.print("link_snr_array {}", env_state.env_state.link_snr_array, ordered=config.ORDERED)
                    jax.debug.print("channel_power_array {}", env_state.env_state.channel_power_array, ordered=config.ORDERED)
                    jax.debug.print("modulation_format_index_array {}", env_state.env_state.modulation_format_index_array, ordered=config.ORDERED)
                    jax.debug.print("channel_centre_bw_array {}", env_state.env_state.channel_centre_bw_array, ordered=config.ORDERED)
                jax.debug.print("link_slot_mask {}", env_state.env_state.link_slot_mask, ordered=config.ORDERED)
                jax.debug.print("action {}", action, ordered=config.ORDERED)
                jax.debug.print("reward {}", reward, ordered=config.ORDERED)

            return runner_state, transition

        runner_state, traj_episode = jax.lax.scan(
            _env_step, runner_state, None, config.max_requests
        )

        metric = traj_episode.info

        return runner_state, metric

    def eval_fn(runner_state):

        NUM_EPISODES = config.TOTAL_TIMESTEPS // config.max_requests // config.NUM_ENVS
        runner_state, metric = jax.lax.scan(
            _env_episode, runner_state, None, NUM_EPISODES
        )
        return {"runner_state": runner_state, "metrics": metric}

    return eval_fn<|MERGE_RESOLUTION|>--- conflicted
+++ resolved
@@ -15,116 +15,12 @@
 from xlron.heuristics.heuristics import *
 
 
-<<<<<<< HEAD
-class Transition(NamedTuple):
-    done: jnp.ndarray
-    action: jnp.ndarray
-    reward: jnp.ndarray
-    obs: jnp.ndarray
-    info: jnp.ndarray
-
-
-@struct.dataclass
-class EvalState:
-    apply_fn: Callable
-    params: chex.Array
-
-
-def select_action_eval(config, env_state, env_params, env, eval_state, rng_key, last_obs):
-    if config.EVAL_HEURISTIC:
-        if config.env_type.lower() == "vone":
-            raise NotImplementedError(f"VONE heuristics not yet implemented")
-
-        elif config.env_type.lower() in ["rsa", "rwa", "rmsa", "deeprmsa", "rwa_lightpath_reuse", "multibandrsa"]:
-            if config.path_heuristic.lower() == "ksp_ff":
-                action = jax.vmap(ksp_ff, in_axes=(0, None))(env_state.env_state, env_params)
-            elif config.path_heuristic.lower() == "ff_ksp":
-                action = jax.vmap(ff_ksp, in_axes=(0, None))(env_state.env_state, env_params)
-            elif config.path_heuristic.lower() == "kmc_ff":
-                action = jax.vmap(kmc_ff, in_axes=(0, None))(env_state.env_state, env_params)
-            elif config.path_heuristic.lower() == "kmf_ff":
-                action = jax.vmap(kmf_ff, in_axes=(0, None))(env_state.env_state, env_params)
-            elif config.path_heuristic.lower() == "ksp_mu":
-                action = jax.vmap(ksp_mu, in_axes=(0, None, None, None))(env_state.env_state, env_params, False, True)
-            elif config.path_heuristic.lower() == "ksp_mu_nonrel":
-                action = jax.vmap(ksp_mu, in_axes=(0, None, None, None))(env_state.env_state, env_params, False, False)
-            elif config.path_heuristic.lower() == "ksp_mu_unique":
-                action = jax.vmap(ksp_mu, in_axes=(0, None, None, None))(env_state.env_state, env_params, True, True)
-            elif config.path_heuristic.lower() == "mu_ksp":
-                action = jax.vmap(mu_ksp, in_axes=(0, None, None, None))(env_state.env_state, env_params, False, True)
-            elif config.path_heuristic.lower() == "mu_ksp_nonrel":
-                action = jax.vmap(mu_ksp, in_axes=(0, None, None, None))(env_state.env_state, env_params, False, False)
-            elif config.path_heuristic.lower() == "mu_ksp_unique":
-                action = jax.vmap(mu_ksp, in_axes=(0, None, None, None))(env_state.env_state, env_params, True, True)
-            elif config.path_heuristic.lower() == "kca_ff":
-                action = jax.vmap(kca_ff, in_axes=(0, None))(env_state.env_state, env_params)
-            elif config.path_heuristic.lower() == "kme_ff":
-                action = jax.vmap(kme_ff, in_axes=(0, None))(env_state.env_state, env_params)
-            elif config.path_heuristic.lower() == "ksp_bf":
-                action = jax.vmap(ksp_bf, in_axes=(0, None))(env_state.env_state, env_params)
-            elif config.path_heuristic.lower() == "bf_ksp":
-                action = jax.vmap(bf_ksp, in_axes=(0, None))(env_state.env_state, env_params)
-            else:
-                raise ValueError(f"Invalid path heuristic {config.path_heuristic}")
-
-        else:
-            raise ValueError(f"Invalid environment type {config.env_type}")
-    else:
-        rng_key = jax.random.split(rng_key, config.NUM_ENVS)
-        select_action_state = (rng_key, env_state, last_obs)
-        action, _, _ = jax.vmap(select_action, in_axes=(0, None, None, None, None))(select_action_state, env, env_params, eval_state, config)
-    return action
-
-
-def get_warmup_fn(warmup_state, env, params, eval_state, config) -> Tuple[EnvState, chex.Array]:
-    """Warmup period for DeepRMSA."""
-
-    def warmup_fn(warmup_state):
-
-        rng, state, last_obs = warmup_state
-
-        def warmup_step(i, val):
-            _rng, _state, _params, _last_obs = val
-            # SELECT ACTION
-            _rng, action_key, step_key = jax.random.split(_rng, 3)
-            select_action_state = (_rng, _state, _last_obs)
-            action = select_action_eval(config, _state, _params, env, eval_state, action_key, _last_obs)
-            # STEP ENV
-            rng_step = jax.random.split(step_key, config.NUM_ENVS)
-            obsv, _state, reward, done, info = jax.vmap(env.step, in_axes=(0, 0, 0, None))(
-                rng_step, _state, action, _params
-            )
-            obsv = (_state.env_state, params) if config.USE_GNN else tuple([obsv])
-            return _rng, _state, _params, obsv
-
-        vals = jax.lax.fori_loop(0, config.ENV_WARMUP_STEPS, warmup_step,
-                                 (rng, state, params, last_obs))
-
-        return vals[1], vals[3]
-
-    return warmup_fn
-
-
-def make_eval(config):
-
-    # INIT ENV
-    env, env_params = define_env(config)
-
-    def evaluate(rng):
-
-        # RESET ENV
-        rng, warmup_rng, reset_key = jax.random.split(rng, 3)
-        reset_key = jax.random.split(reset_key, config.NUM_ENVS)
-        obsv, env_state = jax.vmap(env.reset, in_axes=(0, None))(reset_key, env_params)
-        obsv = (env_state.env_state, env_params) if config.USE_GNN else tuple([obsv])
-=======
 def get_eval_fn(
     env: environment.Environment,
     env_params: EnvParams,
     eval_state: TrainState,
     config: flags.FlagValues,
 ) -> Callable:
->>>>>>> d5020f98
 
 
     # COLLECT TRAJECTORIES
