--- conflicted
+++ resolved
@@ -2,10 +2,13 @@
 import jax.numpy as jnp
 from xlron.environments.env_funcs import *
 
+# TODO - define lower/highest GSNR heuristics. Will require returning an alternative mask
+#  e.g. of available SNR on path or of required slots
+
 
 @partial(jax.jit, static_argnums=(1,))
 def ksp_ff(state: EnvState, params: EnvParams) -> chex.Array:
-    """Get the first available slot from all k-shortest paths
+    """Get the first available slot from the shortest available path
     Method: Go through action mask and find the first available slot, starting from shortest path
 
     Args:
@@ -38,8 +41,29 @@
 
 
 @partial(jax.jit, static_argnums=(1,))
+def ksp_lf(state: EnvState, params: EnvParams) -> chex.Array:
+    """Get the last available slot on the shortest available path
+    Method: Go through action mask and find the last available slot, starting from shortest path
+
+    Args:
+        state (EnvState): Environment state
+        params (EnvParams): Environment parameters
+
+    Returns:
+        chex.Array: Action
+    """
+    last_slots = last_fit(state, params)
+    # Chosen path is the first one with an available slot
+    path_index = jnp.argmax(last_slots < params.link_resources)
+    slot_index = last_slots[path_index] % params.link_resources
+    # Convert indices to action
+    action = path_index * params.link_resources + slot_index
+    return action
+
+
+@partial(jax.jit, static_argnums=(1,))
 def ff_ksp(state: EnvState, params: EnvParams) -> chex.Array:
-    """Get the first available slot from the first k-shortest paths
+    """Get the first available slot from all paths
     Method: Go through action mask and find the first available slot on all paths
 
     Args:
@@ -53,6 +77,27 @@
     # Chosen path is the one with the lowest index of first available slot
     path_index = jnp.argmin(first_slots)
     slot_index = first_slots[path_index] % params.link_resources
+    # Convert indices to action
+    action = path_index * params.link_resources + slot_index
+    return action
+
+
+@partial(jax.jit, static_argnums=(1,))
+def lf_ksp(state: EnvState, params: EnvParams) -> chex.Array:
+    """Get the last available slot from all paths
+    Method: Go through action mask and find the last available slot on all paths
+
+    Args:
+        state (EnvState): Environment state
+        params (EnvParams): Environment parameters
+
+    Returns:
+        chex.Array: Action
+    """
+    last_slots = last_fit(state, params)
+    # Chosen path is the one with the highest index of last available slot
+    path_index = jnp.argmax(last_slots)
+    slot_index = last_slots[path_index] % params.link_resources
     # Convert indices to action
     action = path_index * params.link_resources + slot_index
     return action
@@ -354,12 +399,7 @@
 
 
 def get_action_mask(state: EnvState, params: EnvParams) -> chex.Array:
-<<<<<<< HEAD
-    state = mask_slots_rwa_lightpath_reuse(state, params, state.request_array) \
-        if params.__class__.__name__ == "RWALightpathReuseEnvParams" else mask_slots(state, params, state.request_array)
-=======
     """N.B. The mask must already be present in the state!"""
->>>>>>> 35f6e7f4
     mask = jnp.reshape(state.link_slot_mask, (params.k_paths, -1))
     return mask
 
@@ -428,6 +468,18 @@
     # Get index of first available slots for each path
     first_slots = jnp.argmax(mask, axis=1)
     return first_slots
+
+
+def last_fit(state: EnvState, params: EnvParams) -> chex.Array:
+    """Last-Fit Spectrum Allocation. Returns the last fit slot for each path."""
+    mask = get_action_mask(state, params)
+    # Add a column of ones to the mask to make sure that occupied paths have non-zero index in "last_slots"
+    mask = jnp.concatenate((jnp.full((mask.shape[0], 1), 1), mask), axis=1)
+    # Get index of last available slots for each path
+    last_slots = jnp.argmax(mask[:, ::-1], axis=1)
+    # Convert to index from the left
+    last_slots = params.link_resources - last_slots - 1
+    return last_slots
 
 
 @partial(jax.jit, static_argnums=(1, 2, 3))
