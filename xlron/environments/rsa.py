from typing import Tuple, Union, Optional
from flax import struct
from functools import partial
import pathlib
import math
import chex
import jax
import jax.numpy as jnp
import networkx as nx
import numpy as np
import jraph
from gymnax.environments import environment, spaces
from xlron.environments.env_funcs import (
    init_rsa_request_array, init_link_slot_array, init_path_link_array,
    convert_node_probs_to_traffic_matrix, init_link_slot_mask, init_link_slot_departure_array, init_traffic_matrix,
    implement_rsa_action, check_rsa_action, undo_link_slot_action, finalise_rsa_action, generate_rsa_request,
    mask_slots, make_graph, init_path_length_array, init_modulations_array, init_path_se_array, required_slots,
    init_values_bandwidth, calculate_path_stats, normalise_traffic_matrix, init_graph_tuple, init_link_length_array,
    init_link_capacity_array, init_path_capacity_array, init_path_index_array, mask_slots_rwa_lightpath_reuse,
<<<<<<< HEAD
    implement_rwa_lightpath_reuse_action, check_rwa_lightpath_reuse_action, pad_array
=======
    implement_rwa_lightpath_reuse_action, check_rwa_lightpath_reuse_action, pad_array, read_rsa_request
>>>>>>> 203ba821
)
from xlron.environments.dataclasses import *
from xlron.environments.wrappers import *


class RSAEnv(environment.Environment):
    """This environment simulates the Routing Modulation and Spectrum Assignment (RMSA) problem.
    It can model RSA by setting consider_modulation_format=False in params.
    It can model RWA by setting min_bw=0, max_bw=0, and consider_modulation_format=False in params.
    """
    def __init__(
            self,
            key: chex.PRNGKey,
            params: RSAEnvParams,
            traffic_matrix: chex.Array = None
    ):
        """Initialise the environment state and set as initial state.

        Args:
            key: PRNG key
            params: Environment parameters
<<<<<<< HEAD
            values_bw: Bandwidth values for each modulation format
=======
>>>>>>> 203ba821
            traffic_matrix (optional): Traffic matrix

        Returns:
            None
        """
        super().__init__()
        state = RSAEnvState(
            current_time=0,
            holding_time=0,
            total_timesteps=0,
            total_requests=-1,
            link_slot_array=init_link_slot_array(params),
            link_slot_departure_array=init_link_slot_departure_array(params),
            request_array=init_rsa_request_array(),
            link_slot_mask=init_link_slot_mask(params, agg=params.aggregate_slots),
            traffic_matrix=traffic_matrix if traffic_matrix is not None else init_traffic_matrix(key, params),
            graph=None,
            full_link_slot_mask=init_link_slot_mask(params),
            accepted_services=0,
            accepted_bitrate=0.,
<<<<<<< HEAD
=======
            total_bitrate=0.,
>>>>>>> 203ba821
        )
        self.initial_state = state.replace(graph=init_graph_tuple(state, params))

    @partial(jax.jit, static_argnums=(0, 4))
    def step(
        self,
        key: chex.PRNGKey,
        state: RSAEnvState,
        action: Union[int, float],
        params: Optional[RSAEnvParams] = None,
    ) -> Tuple[chex.Array, RSAEnvState, float, bool, dict]:
        """Performs step transitions in the environment.

        Args:
            key: PRNG key
            state: Environment state
            action: Action to take (single value array)
            params: Environment parameters

        Returns:
            obs: Observation
            state: New environment state
            reward: Reward
            done: Termination flag
            info: Additional information
        """
        # Use default env parameters if no others specified
        if params is None:
            params = self.default_params
        key, key_reset = jax.random.split(key)
        obs_st, state_st, reward, done, info = self.step_env(
            key, state, action, params
        )
        obs_re, state_re = self.reset_env(key_reset, params)
        # Auto-reset environment based on termination
        state = jax.tree_map(
            lambda x, y: jnp.where(done, x, y), state_re, state_st
        )
        obs = jax.lax.select(done, obs_re, obs_st)
        return (
            jax.lax.stop_gradient(obs),
            jax.lax.stop_gradient(state),
            reward,
            done,
            info
        )

    @partial(jax.jit, static_argnums=(0, 2,))
    def reset(
        self, key: chex.PRNGKey, params: Optional[RSAEnvParams] = None
    ) -> Tuple[chex.Array, RSAEnvState]:
        """Performs resetting of environment.

        Args:
            key: PRNG key
            params: Environment parameters

        Returns:
            obs: Observation
            state: Reset environment state
        """
        # Use default env parameters if no others specified
        if params is None:
            params = self.default_params
        obs, state = self.reset_env(key, params)
        return obs, state

    def step_env(
        self,
        key: chex.PRNGKey,
        state: RSAEnvState,
        action: Union[int, float],
        params: RSAEnvParams,
    ) -> Tuple[chex.Array, RSAEnvState, chex.Array, chex.Array, chex.Array]:
        """Environment-specific step transition.
        1. Implement action
        2. Check if action was valid
            - If valid, calculate reward and finalise action
            - If invalid, calculate reward and undo action
        3. Generate new request, update current time, remove expired requests
        4. Update timesteps
        5. Terminate if max_timesteps or max_requests exceeded
        6. if DeepRMSAEnv, calculate path stats
        7. if using GNN policy, update graph tuple

        Args:
            key: PRNG key
            state: Environment state
            action: Action to take (single value array)
            params: Environment parameters

        Returns:
            obs: Observation
            state: New environment state
            reward: Reward
            done: Termination flag
            info: Additional information
        """
        # Do action
        implement_action = implement_rwa_lightpath_reuse_action \
            if params.__class__.__name__ == "RWALightpathReuseEnvParams" else implement_rsa_action
        state = implement_action(state, action, params)
        # Check if action was valid, calculate reward
        check = check_rwa_lightpath_reuse_action(state, params, action) \
            if params.__class__.__name__ == "RWALightpathReuseEnvParams" else check_rsa_action(state)
        state, reward = jax.lax.cond(
            check,  # Fail if true
            lambda x: (undo_link_slot_action(x[0]), self.get_reward_failure(*x)),
            lambda x: (finalise_rsa_action(x[0]), self.get_reward_success(*x)),  # Finalise actions if complete
            (state, params)
        )
        # TODO - write separate functions for deterministic transition (above) and stochastic transition (below)
        # Generate new request
        state = generate_rsa_request(key, state, params)
        state = state.replace(total_timesteps=state.total_timesteps + 1)
        # Terminate if max_timesteps or max_requests exceeded or, if consecutive loading,
        # then terminate if reward is failure but not before min number of timesteps before update
        if params.continuous_operation:
            done = jnp.array(False)
        elif params.end_first_blocking:
<<<<<<< HEAD
            done = jnp.array(reward == self.get_reward_failure())
=======
            done = jnp.array(reward == self.get_reward_failure(state, params))
>>>>>>> 203ba821
        else:
            done = self.is_terminal(state, params)
        info = {}
        # Calculate path stats if DeepRMSAEnv
        if params.__class__.__name__ == "DeepRMSAEnvParams":
            path_stats = calculate_path_stats(state, params, state.request_array)
            state = state.replace(path_stats=path_stats)
        else:
            # Update graph tuple
            state = state.replace(graph=init_graph_tuple(state, params))
        return self.get_obs(state, params), state, reward, done, info

    @partial(jax.jit, static_argnums=(0, 2,))
    def reset_env(
        self, key: chex.PRNGKey, params: RSAEnvParams
    ) -> Tuple[chex.Array, RSAEnvState]:
        """Environment-specific reset.
        Generates new random traffic matrix if random_traffic is True, otherwise uses the provided traffic matrix.
        Generates new request.

        Args:
            key: PRNG key
            params: Environment parameters

        Returns:
            obs: Observation
            state: Reset environment state
        """
        #if params.multiple_topologies:
            # TODO - implement this (shuffle through topologies and use the top of the stack)
            # Question - do i need to rewrite every function to take in a params argument and index params[0]?
            # maybe in make_rsa_env function can have a params field that holds all the params (one for each topology),
            # and then cycle select from them randomly and replace the top-level params with the selected one.
            # Then need to init() the env again in order to update the state using the params
        #    raise NotImplementedError
        if params.random_traffic:
            key, key_traffic = jax.random.split(key)
            state = self.initial_state.replace(
                traffic_matrix=init_traffic_matrix(key_traffic, params)
            )
        else:
            state = self.initial_state
        state = generate_rsa_request(key, state, params)
        return self.get_obs(state, params), state

    @partial(jax.jit, static_argnums=(0, 2,))
    def action_mask(self, state: RSAEnvState, params: RSAEnvParams) -> RSAEnvState:
        """Returns mask of valid actions.
        1. Check request for source and destination nodes
        2. For each path, mask out (0) initial slots that are not valid
        See mask_slots function for more details.

        Args:
            state: Environment state
            params: Environment parameters

        Returns:
            state: Environment state with action mask
        """
        state = mask_slots(state, params, state.request_array)
        return state

    @partial(jax.jit, static_argnums=(0, 2,))
    def get_obs_unflat(self, state: RSAEnvState, params: RSAEnvParams) -> Tuple[chex.Array, chex.Array]:
        """Retrieves observation from state.

        Args:
            state: Environment state
            params: Environment parameters

        Returns:
            obs: Observation (request array, link slot array)
        """
        return (
            state.request_array,
            state.link_slot_array,
        )

    @partial(jax.jit, static_argnums=(0, 2,))
    def get_obs(self, state: RSAEnvState, params: RSAEnvParams) -> chex.Array:
        """Retrieves observation from state and reshapes into single array.

        Args:
            state: Environment state
            params: Environment parameters

        Returns:
            obs: Observation (flattened request array and link slot array)
        """
        return jnp.concatenate(
            (
                jnp.reshape(state.request_array, (-1,)),
                jnp.reshape(state.link_slot_array, (-1,)),
            ),
            axis=0,
        )

    def is_terminal(self, state: RSAEnvState, params: RSAEnvParams) -> chex.Array:
        """Check whether state transition is terminal.

        Args:
            state: Environment state
            params: Environment parameters

        Returns:
            done: Boolean termination flag
        """
        return jnp.logical_or(
            jnp.array(state.total_requests >= params.max_requests),
            jnp.array(state.total_timesteps >= params.max_timesteps)
        )

    def discount(self, state: RSAEnvState, params: RSAEnvParams) -> chex.Array:
        """Return a discount of zero if the episode has terminated.

        Args:
            state: Environment state
            params: Environment parameters

        Returns:
            discount: Binary discount factor
        """
        return jax.lax.select(self.is_terminal(state, params), 0.0, 1.0)

<<<<<<< HEAD
    def get_reward_failure(self, state: Optional[EnvState] = None) -> chex.Array:
=======
    def get_reward_failure(self, state: Optional[EnvState] = None, params: Optional[EnvParams] = None) -> chex.Array:
>>>>>>> 203ba821
        """Return reward for current state.

        Args:
            state (optional): Environment state

        Returns:
            reward: Reward for failure
        """
<<<<<<< HEAD
        return jnp.array(-1.0)

    def get_reward_success(self, state: Optional[EnvState] = None) -> chex.Array:
        """Return reward for current state.

=======
        if params.reward_type == "service":
            reward = jnp.array(-1.0)
        elif params.reward_type == "bitrate":
            reward = state.request_array[1] * -1.0 / jnp.max(params.values_bw.val)
        else:
            reward = jnp.array(-1.0)
        return reward

    def get_reward_success(self, state: Optional[EnvState] = None, params: Optional[EnvParams] = None) -> chex.Array:
        """Return reward for current state.

>>>>>>> 203ba821
        Args:
            state: (optional) Environment state

        Returns:
            reward: Reward for success
        """
<<<<<<< HEAD
        return jnp.array(1.0)
=======
        if params.reward_type == "service":
            reward = jnp.array(1.0)
        elif params.reward_type == "bitrate":
            reward = state.request_array[1] * 1.0 / jnp.max(params.values_bw.val)
        else:
            reward = jnp.array(1.0)
        return reward
>>>>>>> 203ba821

    @property
    def name(self) -> str:
        """Environment name."""
        return type(self).__name__

    @staticmethod
    def num_actions(params: RSAEnvParams) -> int:
        """Number of actions possible in environment."""
        return math.ceil(params.link_resources/params.aggregate_slots) * params.k_paths

    def action_space(self, params: RSAEnvParams):
        """Action space of the environment."""
        return spaces.Discrete(self.num_actions(params))

    def observation_space(self, params: RSAEnvParams):
        """Observation space of the environment."""
        return spaces.Discrete(
            3 +  # Request array
            params.num_links * params.link_resources  # Link slot array
        )

    def state_space(self, params: RSAEnvParams):
        """State space of the environment."""
        return spaces.Dict(
            {
                "current_time": spaces.Discrete(1),
                "request_array": spaces.Discrete(3),
                "link_slot_array": spaces.Discrete(params.num_links * params.link_resources),
                "link_slot_departure_array": spaces.Discrete(params.num_links * params.link_resources),
            }
        )

    @property
    def default_params(self) -> EnvParams:
        """Default environment parameters."""
        return make_rsa_env()[1]


class DeepRMSAEnv(RSAEnv):
    """This environment simulates the Routing Modulation and Spectrum Assignment (RMSA) problem,
    with action and observation spaces that match those defined in the DeepRMSA paper:
<<<<<<< HEAD

    https://ieeexplore.ieee.org/document/8738827/

=======

    https://ieeexplore.ieee.org/document/8738827/

>>>>>>> 203ba821
    See above paper and path_stats function for more details of the observation space.
    """
    def __init__(
            self,
            key: chex.PRNGKey,
            params: RSAEnvParams,
            traffic_matrix: chex.Array = None
    ):
        super().__init__(key, params, traffic_matrix=traffic_matrix)
        self.initial_state = DeepRMSAEnvState(
            current_time=0,
            holding_time=0,
            total_timesteps=0,
            total_requests=-1,
            link_slot_array=init_link_slot_array(params),
            link_slot_departure_array=init_link_slot_departure_array(params),
            request_array=init_rsa_request_array(),
            link_slot_mask=jnp.ones(params.k_paths),
            full_link_slot_mask=jnp.ones(params.k_paths),
            traffic_matrix=traffic_matrix if traffic_matrix is not None else init_traffic_matrix(key, params),
            path_stats=calculate_path_stats(self.initial_state, params, self.initial_state.request_array),
            graph=None,
            accepted_services=0,
            accepted_bitrate=0.,
<<<<<<< HEAD
=======
            total_bitrate=0.,
>>>>>>> 203ba821
        )

    def step_env(
            self,
            key: chex.PRNGKey,
            state: DeepRMSAEnvState,
            action: Union[int, float],
            params: RSAEnvParams,
    ) -> Tuple[chex.Array, RSAEnvState, chex.Array, chex.Array, chex.Array]:
        """Environment-specific step transition.

        Args:
            key: PRNG key
            state: Environment state
            action: Action to take (single value array indicating which of k paths to use)
            params: Environment parameters

        Returns:
            obs: Observation
            state: New environment state
            reward: Reward
            done: Termination flag
            info: Additional information
        """
<<<<<<< HEAD
        # Do action
        # state = mask_slots(state, params, state.request_array)
        # mask = jnp.reshape(state.link_slot_mask, (params.k_paths, -1))
        # # Add a column of ones to the mask to make sure that occupied paths have non-zero index in "first_slots"
        # mask = jnp.concatenate((mask, jnp.full((mask.shape[0], 1), 1)), axis=1)
        # # Get index of first available slots for each path
        # first_slots = jax.vmap(jnp.argmax, in_axes=(0))(mask)
        # slot_index = first_slots[action] % params.link_resources
        # # Convert indices to action
        # action = action * params.link_resources + slot_index
=======
>>>>>>> 203ba821
        # TODO - alter this if allowing J>1
        slot_index = jnp.squeeze(jax.lax.dynamic_slice(state.path_stats, (action, 1), (1, 1)))
        action = jnp.array(action * params.link_resources + slot_index).astype(jnp.int32)
        return super().step_env(key, state, action, params)

    @partial(jax.jit, static_argnums=(0, 2,))
    def action_mask(self, state: RSAEnvState, params: RSAEnvParams) -> RSAEnvState:
        """Returns mask of valid actions.

        Args:
            state: Environment state
            params: Environment parameters

        Returns:
            state: Environment state with action mask
        """
<<<<<<< HEAD
        mask = jnp.where(state.path_stats[:, 3] >= 1, 1., 0.)
=======
        mask = jnp.where(state.path_stats[:, 0] >= 1, 1., 0.)
>>>>>>> 203ba821
        # If mask is all zeros, make all ones
        mask = jnp.where(jnp.sum(mask) == 0, 1., mask)
        state = state.replace(link_slot_mask=mask)
        return state

    def action_space(self, params: RSAEnvParams) -> spaces.Discrete:
        """Action space of the environment."""
        return spaces.Discrete(params.k_paths)

    @staticmethod
    def num_actions(params: RSAEnvParams) -> int:
        """Number of actions possible in environment."""
        return params.k_paths

    @partial(jax.jit, static_argnums=(0, 2,))
    def get_obs(self, state: RSAEnvState, params: RSAEnvParams) -> chex.Array:
        """Applies observation function to state."""
        request = state.request_array
        s = jax.lax.dynamic_slice(request, (0,), (1,))
        s = jax.nn.one_hot(s, params.num_nodes)
        d = jax.lax.dynamic_slice(request, (2,), (1,))
        d = jax.nn.one_hot(d, params.num_nodes)
        return jnp.concatenate(
            (
                jnp.reshape(s, (-1,)),
                jnp.reshape(d, (-1,)),
                jnp.reshape(state.holding_time, (-1,)),
                jnp.reshape(state.path_stats, (-1,)),
            ),
            axis=0,
        )

    def observation_space(self, params: RSAEnvParams):
        """Observation space of the environment."""
        return spaces.Discrete(
            params.num_nodes  # Request encoding
            + params.num_nodes
            + 1  # Holding time
            + params.k_paths * 5  # Path stats
        )


class RWALightpathReuseEnv(RSAEnv):
    # TODO - need to keep track of active requests to enable
    #  dynamic RWA with lightpath reuse (as opposed to just incremental loading) OR just randomly remove connections
    """This environment simulates the Routing and Wavelength Assignment (RWA) problem with lightpath reuse.
    Lightpath reuse means the transponders in the network are assumed to be "flex-rate", therefore multiple traffic
    requests with same source-destination nodes can be packed onto the same lightpath, so long as it has sufficient
    remaining capacity. See the following paper for more details of the problem, which this environment recreates
    exactly:

    https://discovery.ucl.ac.uk/id/eprint/10175456/
    """
    def __init__(
            self,
            key: chex.PRNGKey,
            params: RSAEnvParams,
<<<<<<< HEAD
            values_bw: chex.Array = jnp.array([0]),
=======
>>>>>>> 203ba821
            traffic_matrix: chex.Array = None,
            path_capacity_array: chex.Array = None,
    ):
        """Initialise the environment state and set as initial state.

        Args:
            key: PRNG key
            params: Environment parameters
<<<<<<< HEAD
            values_bw: Bandwidth values for each modulation format
=======
>>>>>>> 203ba821
            traffic_matrix (optional): Traffic matrix
            path_capacity_array: Array of path capacities

        Returns:
            None
        """
<<<<<<< HEAD
        super().__init__(key, params, values_bw=values_bw, traffic_matrix=traffic_matrix)
=======
        super().__init__(key, params, traffic_matrix=traffic_matrix)
>>>>>>> 203ba821
        state = RWALightpathReuseEnvState(
            current_time=0,
            holding_time=0,
            total_timesteps=0,
            total_requests=-1,
            link_slot_array=init_link_slot_array(params),
            link_slot_departure_array=init_link_slot_departure_array(params),
            request_array=init_rsa_request_array(),
            link_slot_mask=init_link_slot_mask(params, agg=params.aggregate_slots),
            traffic_matrix=traffic_matrix if traffic_matrix is not None else init_traffic_matrix(key, params),
<<<<<<< HEAD
            values_bw=values_bw,
=======
>>>>>>> 203ba821
            graph=None,
            full_link_slot_mask=init_link_slot_mask(params),
            path_index_array=init_path_index_array(params),
            path_capacity_array=path_capacity_array,
            link_capacity_array=init_link_capacity_array(params),
            accepted_services=0,
            accepted_bitrate=0.,
<<<<<<< HEAD
=======
            total_bitrate=0.,
>>>>>>> 203ba821
        )
        self.initial_state = state.replace(graph=init_graph_tuple(state, params))

    @partial(jax.jit, static_argnums=(0, 2,))
    def action_mask(self, state: RSAEnvState, params: RSAEnvParams) -> RSAEnvState:
        """Returns mask of valid actions.

        Args:
            state: Environment state
            params: Environment parameters

        Returns:
            state: Environment state with action mask
        """
        state = mask_slots_rwa_lightpath_reuse(state, params, state.request_array)
        return state


def make_rsa_env(config):
    """Create RSA environment. This function is the entry point to setting up any RSA-type environment.
    This function takes a dictionary of the commandline flag parameters and configures the
    RSA environment and parameters accordingly.

    Args:
        config: Configuration dictionary

    Returns:
        env: RSA environment
        params: RSA environment parameters
    """
    seed = config.get("seed", 0)
    topology_name = config.get("topology_name", "conus")
    load = config.get("load", 100)
    k = config.get("k", 5)
    mean_service_holding_time = config.get("mean_service_holding_time", 10)
    incremental_loading = config.get("incremental_loading", False)
    end_first_blocking = config.get("end_first_blocking", False)
    random_traffic = config.get("random_traffic", False)
    max_requests = config.get("max_requests", 1e4)
    max_timesteps = config.get("max_timesteps", 1e4)
    link_resources = config.get("link_resources", 100)
    values_bw = config.get("values_bw", None)
    node_probabilities = config.get("node_probabilities", None)
    if values_bw:
        values_bw = [int(val) for val in values_bw]
    slot_size = config.get("slot_size", 12.5)
    min_bw = config.get("min_bw", 25)
    max_bw = config.get("max_bw", 100)
    step_bw = config.get("step_bw", 1)
    env_type = config.get("env_type", "").lower()
    continuous_operation = config.get("continuous_operation", False)
    custom_traffic_matrix_csv_filepath = config.get("custom_traffic_matrix_csv_filepath", None)
    traffic_requests_csv_filepath = config.get("traffic_requests_csv_filepath", None)
    multiple_topologies_directory = config.get("multiple_topologies_directory", None)
    aggregate_slots = config.get("aggregate_slots", 1)
    disjoint_paths = config.get("disjoint_paths", False)
    guardband = config.get("guardband", 1)
    symbol_rate = config.get("symbol_rate", 100)
    weight = config.get("weight", None)
    remove_array_wrappers = config.get("remove_array_wrappers", False)
<<<<<<< HEAD
=======
    reward_type = config.get("reward_type", "bitrate")
    truncate_holding_time = config.get("truncate_holding_time", False)
>>>>>>> 203ba821

    rng = jax.random.PRNGKey(seed)
    rng, _, _, _, _ = jax.random.split(rng, 5)
    graph = make_graph(topology_name, topology_directory=config.get("topology_directory", None))
    arrival_rate = load / mean_service_holding_time
    num_nodes = len(graph.nodes)
    num_links = len(graph.edges)
<<<<<<< HEAD
    path_link_array = init_path_link_array(graph, k, disjoint=disjoint_paths, weight=weight, directed=graph.is_directed())
=======
    scale_factor = config.get("scale_factor", 1.0)
    path_link_array = init_path_link_array(
        graph, k, disjoint=disjoint_paths, weight=weight, directed=graph.is_directed(),
        rwa_lr=True if env_type == "rwa_lightpath_reuse" else False, scale_factor=scale_factor
    )
>>>>>>> 203ba821
    if custom_traffic_matrix_csv_filepath:
        random_traffic = False  # Set this False so that traffic matrix isn't replaced on reset
        traffic_matrix = jnp.array(np.loadtxt(custom_traffic_matrix_csv_filepath, delimiter=","))
        traffic_matrix = normalise_traffic_matrix(traffic_matrix)
    elif node_probabilities:
        random_traffic = False  # Set this False so that traffic matrix isn't replaced on reset
        node_probabilities = [float(prob) for prob in config.get("node_probs")]
        traffic_matrix = convert_node_probs_to_traffic_matrix(node_probabilities)
    else:
        traffic_matrix = None

    if traffic_requests_csv_filepath:
        deterministic_requests = True
        # Remove headers from array
        list_of_requests = np.loadtxt(traffic_requests_csv_filepath, delimiter=",")[1:, :]
        list_of_requests = jnp.array(list_of_requests)
        max_requests = len(list_of_requests)
    else:
        deterministic_requests = False
        list_of_requests = jnp.array([])

    values_bw = init_values_bandwidth(min_bw, max_bw, step_bw, values_bw)

    if env_type[:3] == "rsa":
        consider_modulation_format = False
    elif env_type == "rwa":
        values_bw = jnp.array([0])
        consider_modulation_format = False
    elif env_type == "rwa_lightpath_reuse":
        consider_modulation_format = False
        # Set guardband to 0 and slot size to max bandwidth to ensure that requested slots is always 1 but
        # that the bandwidth request is still considered when updating link_capacity_array
        guardband = 0
        slot_size = int(max(values_bw))
    else:
        consider_modulation_format = True

    max_bw = max(values_bw)

    link_length_array = init_link_length_array(graph).reshape((num_links, 1))

    # Automated calculation of max slots requested
    if consider_modulation_format:
<<<<<<< HEAD
        link_length_array = init_link_length_array(graph).reshape((num_links, 1))
        path_length_array = init_path_length_array(path_link_array, graph)
        modulations_array = init_modulations_array(config.get("modulations_csv_filepath", None))
=======
        modulations_array = init_modulations_array(config.get("modulations_csv_filepath", None))
        if weight is None:  # If paths aren't to be sorted by length alone
            path_link_array = init_path_link_array(graph, k, disjoint=disjoint_paths, directed=graph.is_directed(), weight=weight, modulations_array=modulations_array)
        path_length_array = init_path_length_array(path_link_array, graph)
>>>>>>> 203ba821
        path_se_array = init_path_se_array(path_length_array, modulations_array)
        min_se = min(path_se_array)  # if consider_modulation_format
        max_slots = required_slots(max_bw, min_se, slot_size, guardband=guardband)
    else:
        link_length_array = jnp.ones((num_links, 1))
        path_se_array = jnp.array([1])
        if env_type == "rwa_lightpath_reuse":
<<<<<<< HEAD
            scale_factor = config.get("scale_factor", 1.0)
            link_length_array = init_link_length_array(graph).reshape((num_links, 1))
=======
>>>>>>> 203ba821
            path_capacity_array = init_path_capacity_array(
                link_length_array, path_link_array, symbol_rate=symbol_rate, scale_factor=scale_factor
            )
            max_requests = int(scale_factor * max_requests)
<<<<<<< HEAD
=======
        else:
            # If considering just RSA without physical layer considerations  (not recommended)
            link_length_array = jnp.ones((num_links, 1))
>>>>>>> 203ba821
        max_slots = required_slots(max_bw, 1, slot_size, guardband=guardband)

    if incremental_loading:
        mean_service_holding_time = load = 1e6

    # Define edges for use with heuristics and GNNs
    edges = jnp.array(sorted(graph.edges))

    if env_type == "deeprmsa":
        env_params = DeepRMSAEnvParams
    elif env_type == "rwa_lightpath_reuse":
        env_params = RWALightpathReuseEnvParams
    else:
        env_params = RSAEnvParams

    params = env_params(
        max_requests=max_requests,
        max_timesteps=max_timesteps,
        mean_service_holding_time=mean_service_holding_time,
        k_paths=k,
        link_resources=link_resources,
        num_nodes=num_nodes,
        num_links=num_links,
        load=load,
        arrival_rate=arrival_rate,
        path_link_array=HashableArrayWrapper(path_link_array),
        incremental_loading=incremental_loading,
        end_first_blocking=end_first_blocking,
        edges=HashableArrayWrapper(edges),
        random_traffic=random_traffic,
        path_se_array=HashableArrayWrapper(path_se_array),
        link_length_array=HashableArrayWrapper(link_length_array),
<<<<<<< HEAD
=======
        max_slots=int(max_slots),
        consider_modulation_format=consider_modulation_format,
        slot_size=slot_size,
        continuous_operation=continuous_operation,
        aggregate_slots=aggregate_slots,
        guardband=guardband,
        deterministic_requests=deterministic_requests,
        list_of_requests=HashableArrayWrapper(list_of_requests),
        multiple_topologies=False,
        directed_graph=graph.is_directed(),
        values_bw=HashableArrayWrapper(values_bw),
        reward_type=reward_type,
        truncate_holding_time=truncate_holding_time,
    ) if not remove_array_wrappers else env_params(
        max_requests=max_requests,
        max_timesteps=max_timesteps,
        mean_service_holding_time=mean_service_holding_time,
        k_paths=k,
        link_resources=link_resources,
        num_nodes=num_nodes,
        num_links=num_links,
        load=load,
        arrival_rate=arrival_rate,
        path_link_array=path_link_array,
        incremental_loading=incremental_loading,
        end_first_blocking=end_first_blocking,
        edges=edges,
        random_traffic=random_traffic,
        path_se_array=path_se_array,
        link_length_array=link_length_array,
>>>>>>> 203ba821
        max_slots=int(max_slots),
        consider_modulation_format=consider_modulation_format,
        slot_size=slot_size,
        continuous_operation=continuous_operation,
        aggregate_slots=aggregate_slots,
        guardband=guardband,
        deterministic_requests=deterministic_requests,
<<<<<<< HEAD
        list_of_requests=HashableArrayWrapper(list_of_requests),
        multiple_topologies=False,
        directed_graph=graph.is_directed(),
    ) if not remove_array_wrappers else env_params(
        max_requests=max_requests,
        max_timesteps=max_timesteps,
        mean_service_holding_time=mean_service_holding_time,
        k_paths=k,
        link_resources=link_resources,
        num_nodes=num_nodes,
        num_links=num_links,
        load=load,
        arrival_rate=arrival_rate,
        path_link_array=path_link_array,
        incremental_loading=incremental_loading,
        end_first_blocking=end_first_blocking,
        edges=edges,
        random_traffic=random_traffic,
        path_se_array=path_se_array,
        link_length_array=link_length_array,
        max_slots=int(max_slots),
        consider_modulation_format=consider_modulation_format,
        slot_size=slot_size,
        continuous_operation=continuous_operation,
        aggregate_slots=aggregate_slots,
        guardband=guardband,
        deterministic_requests=deterministic_requests,
        list_of_requests=list_of_requests,
        multiple_topologies=False,
        directed_graph=graph.is_directed(),
=======
        list_of_requests=list_of_requests,
        multiple_topologies=False,
        directed_graph=graph.is_directed(),
        values_bw=values_bw,
        reward_type=reward_type,
        truncate_holding_time=truncate_holding_time,
>>>>>>> 203ba821
    )

    # If training single model on multiple topologies, must store params for each topology within top-level params
    if multiple_topologies_directory:
        # iterate through files in directory
        params_list = []
        p = pathlib.Path(multiple_topologies_directory).glob('**/*')
        files = [x for x in p if x.is_file()]
        config.update(multiple_topologies_directory=None, remove_array_wrappers=True)
        for file in files:
            # Get filename without extension
            config.update(topology_name=file.stem, topology_directory=file.parent)
            env, params = make_rsa_env(config)
            params = params.replace(multiple_topologies=True)
            params_list.append(params)
        # for params in params_list, concatenate the field from each params into one array per field
        # from https://stackoverflow.com/questions/73765064/jax-vmap-over-batch-of-dataclasses
        cls = type(params_list[0])
        fields = params_list[0].__dict__.keys()
        field_dict = {}
        for k in fields:
            values = [getattr(v, k) for v in params_list]
            #values = [list(v) if isinstance(v, chex.Array) else v for v in values]
            # Pad arrays to same shape
            padded_values = HashableArrayWrapper(jnp.array(pad_array(values, fill_value=0)))
            field_dict[k] = padded_values
        params = cls(**field_dict)

    if remove_array_wrappers:
        # Only remove array wrappers if multiple_topologies=True for the inner files loop above
        env = None
    else:
        if env_type == "deeprmsa":
<<<<<<< HEAD
            env = DeepRMSAEnv(rng, params, values_bw=values_bw, traffic_matrix=traffic_matrix)
        elif env_type == "rwa_lightpath_reuse":
            env = RWALightpathReuseEnv(
                rng, params, values_bw=values_bw, traffic_matrix=traffic_matrix, path_capacity_array=path_capacity_array)
        else:
            env = RSAEnv(rng, params, values_bw=values_bw, traffic_matrix=traffic_matrix)
=======
            env = DeepRMSAEnv(rng, params, traffic_matrix=traffic_matrix)
        elif env_type == "rwa_lightpath_reuse":
            env = RWALightpathReuseEnv(
                rng, params, traffic_matrix=traffic_matrix, path_capacity_array=path_capacity_array)
        else:
            env = RSAEnv(rng, params, traffic_matrix=traffic_matrix)
>>>>>>> 203ba821

    return env, params<|MERGE_RESOLUTION|>--- conflicted
+++ resolved
@@ -17,11 +17,7 @@
     mask_slots, make_graph, init_path_length_array, init_modulations_array, init_path_se_array, required_slots,
     init_values_bandwidth, calculate_path_stats, normalise_traffic_matrix, init_graph_tuple, init_link_length_array,
     init_link_capacity_array, init_path_capacity_array, init_path_index_array, mask_slots_rwa_lightpath_reuse,
-<<<<<<< HEAD
-    implement_rwa_lightpath_reuse_action, check_rwa_lightpath_reuse_action, pad_array
-=======
     implement_rwa_lightpath_reuse_action, check_rwa_lightpath_reuse_action, pad_array, read_rsa_request
->>>>>>> 203ba821
 )
 from xlron.environments.dataclasses import *
 from xlron.environments.wrappers import *
@@ -43,10 +39,6 @@
         Args:
             key: PRNG key
             params: Environment parameters
-<<<<<<< HEAD
-            values_bw: Bandwidth values for each modulation format
-=======
->>>>>>> 203ba821
             traffic_matrix (optional): Traffic matrix
 
         Returns:
@@ -67,10 +59,7 @@
             full_link_slot_mask=init_link_slot_mask(params),
             accepted_services=0,
             accepted_bitrate=0.,
-<<<<<<< HEAD
-=======
             total_bitrate=0.,
->>>>>>> 203ba821
         )
         self.initial_state = state.replace(graph=init_graph_tuple(state, params))
 
@@ -191,11 +180,7 @@
         if params.continuous_operation:
             done = jnp.array(False)
         elif params.end_first_blocking:
-<<<<<<< HEAD
-            done = jnp.array(reward == self.get_reward_failure())
-=======
             done = jnp.array(reward == self.get_reward_failure(state, params))
->>>>>>> 203ba821
         else:
             done = self.is_terminal(state, params)
         info = {}
@@ -320,11 +305,7 @@
         """
         return jax.lax.select(self.is_terminal(state, params), 0.0, 1.0)
 
-<<<<<<< HEAD
-    def get_reward_failure(self, state: Optional[EnvState] = None) -> chex.Array:
-=======
     def get_reward_failure(self, state: Optional[EnvState] = None, params: Optional[EnvParams] = None) -> chex.Array:
->>>>>>> 203ba821
         """Return reward for current state.
 
         Args:
@@ -333,13 +314,6 @@
         Returns:
             reward: Reward for failure
         """
-<<<<<<< HEAD
-        return jnp.array(-1.0)
-
-    def get_reward_success(self, state: Optional[EnvState] = None) -> chex.Array:
-        """Return reward for current state.
-
-=======
         if params.reward_type == "service":
             reward = jnp.array(-1.0)
         elif params.reward_type == "bitrate":
@@ -351,16 +325,12 @@
     def get_reward_success(self, state: Optional[EnvState] = None, params: Optional[EnvParams] = None) -> chex.Array:
         """Return reward for current state.
 
->>>>>>> 203ba821
         Args:
             state: (optional) Environment state
 
         Returns:
             reward: Reward for success
         """
-<<<<<<< HEAD
-        return jnp.array(1.0)
-=======
         if params.reward_type == "service":
             reward = jnp.array(1.0)
         elif params.reward_type == "bitrate":
@@ -368,7 +338,6 @@
         else:
             reward = jnp.array(1.0)
         return reward
->>>>>>> 203ba821
 
     @property
     def name(self) -> str:
@@ -411,15 +380,9 @@
 class DeepRMSAEnv(RSAEnv):
     """This environment simulates the Routing Modulation and Spectrum Assignment (RMSA) problem,
     with action and observation spaces that match those defined in the DeepRMSA paper:
-<<<<<<< HEAD
 
     https://ieeexplore.ieee.org/document/8738827/
 
-=======
-
-    https://ieeexplore.ieee.org/document/8738827/
-
->>>>>>> 203ba821
     See above paper and path_stats function for more details of the observation space.
     """
     def __init__(
@@ -444,10 +407,7 @@
             graph=None,
             accepted_services=0,
             accepted_bitrate=0.,
-<<<<<<< HEAD
-=======
             total_bitrate=0.,
->>>>>>> 203ba821
         )
 
     def step_env(
@@ -472,19 +432,6 @@
             done: Termination flag
             info: Additional information
         """
-<<<<<<< HEAD
-        # Do action
-        # state = mask_slots(state, params, state.request_array)
-        # mask = jnp.reshape(state.link_slot_mask, (params.k_paths, -1))
-        # # Add a column of ones to the mask to make sure that occupied paths have non-zero index in "first_slots"
-        # mask = jnp.concatenate((mask, jnp.full((mask.shape[0], 1), 1)), axis=1)
-        # # Get index of first available slots for each path
-        # first_slots = jax.vmap(jnp.argmax, in_axes=(0))(mask)
-        # slot_index = first_slots[action] % params.link_resources
-        # # Convert indices to action
-        # action = action * params.link_resources + slot_index
-=======
->>>>>>> 203ba821
         # TODO - alter this if allowing J>1
         slot_index = jnp.squeeze(jax.lax.dynamic_slice(state.path_stats, (action, 1), (1, 1)))
         action = jnp.array(action * params.link_resources + slot_index).astype(jnp.int32)
@@ -501,11 +448,7 @@
         Returns:
             state: Environment state with action mask
         """
-<<<<<<< HEAD
-        mask = jnp.where(state.path_stats[:, 3] >= 1, 1., 0.)
-=======
         mask = jnp.where(state.path_stats[:, 0] >= 1, 1., 0.)
->>>>>>> 203ba821
         # If mask is all zeros, make all ones
         mask = jnp.where(jnp.sum(mask) == 0, 1., mask)
         state = state.replace(link_slot_mask=mask)
@@ -563,10 +506,6 @@
             self,
             key: chex.PRNGKey,
             params: RSAEnvParams,
-<<<<<<< HEAD
-            values_bw: chex.Array = jnp.array([0]),
-=======
->>>>>>> 203ba821
             traffic_matrix: chex.Array = None,
             path_capacity_array: chex.Array = None,
     ):
@@ -575,21 +514,13 @@
         Args:
             key: PRNG key
             params: Environment parameters
-<<<<<<< HEAD
-            values_bw: Bandwidth values for each modulation format
-=======
->>>>>>> 203ba821
             traffic_matrix (optional): Traffic matrix
             path_capacity_array: Array of path capacities
 
         Returns:
             None
         """
-<<<<<<< HEAD
-        super().__init__(key, params, values_bw=values_bw, traffic_matrix=traffic_matrix)
-=======
         super().__init__(key, params, traffic_matrix=traffic_matrix)
->>>>>>> 203ba821
         state = RWALightpathReuseEnvState(
             current_time=0,
             holding_time=0,
@@ -600,10 +531,6 @@
             request_array=init_rsa_request_array(),
             link_slot_mask=init_link_slot_mask(params, agg=params.aggregate_slots),
             traffic_matrix=traffic_matrix if traffic_matrix is not None else init_traffic_matrix(key, params),
-<<<<<<< HEAD
-            values_bw=values_bw,
-=======
->>>>>>> 203ba821
             graph=None,
             full_link_slot_mask=init_link_slot_mask(params),
             path_index_array=init_path_index_array(params),
@@ -611,10 +538,7 @@
             link_capacity_array=init_link_capacity_array(params),
             accepted_services=0,
             accepted_bitrate=0.,
-<<<<<<< HEAD
-=======
             total_bitrate=0.,
->>>>>>> 203ba821
         )
         self.initial_state = state.replace(graph=init_graph_tuple(state, params))
 
@@ -675,11 +599,8 @@
     symbol_rate = config.get("symbol_rate", 100)
     weight = config.get("weight", None)
     remove_array_wrappers = config.get("remove_array_wrappers", False)
-<<<<<<< HEAD
-=======
     reward_type = config.get("reward_type", "bitrate")
     truncate_holding_time = config.get("truncate_holding_time", False)
->>>>>>> 203ba821
 
     rng = jax.random.PRNGKey(seed)
     rng, _, _, _, _ = jax.random.split(rng, 5)
@@ -687,15 +608,11 @@
     arrival_rate = load / mean_service_holding_time
     num_nodes = len(graph.nodes)
     num_links = len(graph.edges)
-<<<<<<< HEAD
-    path_link_array = init_path_link_array(graph, k, disjoint=disjoint_paths, weight=weight, directed=graph.is_directed())
-=======
     scale_factor = config.get("scale_factor", 1.0)
     path_link_array = init_path_link_array(
         graph, k, disjoint=disjoint_paths, weight=weight, directed=graph.is_directed(),
         rwa_lr=True if env_type == "rwa_lightpath_reuse" else False, scale_factor=scale_factor
     )
->>>>>>> 203ba821
     if custom_traffic_matrix_csv_filepath:
         random_traffic = False  # Set this False so that traffic matrix isn't replaced on reset
         traffic_matrix = jnp.array(np.loadtxt(custom_traffic_matrix_csv_filepath, delimiter=","))
@@ -739,38 +656,23 @@
 
     # Automated calculation of max slots requested
     if consider_modulation_format:
-<<<<<<< HEAD
-        link_length_array = init_link_length_array(graph).reshape((num_links, 1))
-        path_length_array = init_path_length_array(path_link_array, graph)
-        modulations_array = init_modulations_array(config.get("modulations_csv_filepath", None))
-=======
         modulations_array = init_modulations_array(config.get("modulations_csv_filepath", None))
         if weight is None:  # If paths aren't to be sorted by length alone
             path_link_array = init_path_link_array(graph, k, disjoint=disjoint_paths, directed=graph.is_directed(), weight=weight, modulations_array=modulations_array)
         path_length_array = init_path_length_array(path_link_array, graph)
->>>>>>> 203ba821
         path_se_array = init_path_se_array(path_length_array, modulations_array)
         min_se = min(path_se_array)  # if consider_modulation_format
         max_slots = required_slots(max_bw, min_se, slot_size, guardband=guardband)
     else:
-        link_length_array = jnp.ones((num_links, 1))
         path_se_array = jnp.array([1])
         if env_type == "rwa_lightpath_reuse":
-<<<<<<< HEAD
-            scale_factor = config.get("scale_factor", 1.0)
-            link_length_array = init_link_length_array(graph).reshape((num_links, 1))
-=======
->>>>>>> 203ba821
             path_capacity_array = init_path_capacity_array(
                 link_length_array, path_link_array, symbol_rate=symbol_rate, scale_factor=scale_factor
             )
             max_requests = int(scale_factor * max_requests)
-<<<<<<< HEAD
-=======
         else:
             # If considering just RSA without physical layer considerations  (not recommended)
             link_length_array = jnp.ones((num_links, 1))
->>>>>>> 203ba821
         max_slots = required_slots(max_bw, 1, slot_size, guardband=guardband)
 
     if incremental_loading:
@@ -803,8 +705,6 @@
         random_traffic=random_traffic,
         path_se_array=HashableArrayWrapper(path_se_array),
         link_length_array=HashableArrayWrapper(link_length_array),
-<<<<<<< HEAD
-=======
         max_slots=int(max_slots),
         consider_modulation_format=consider_modulation_format,
         slot_size=slot_size,
@@ -835,35 +735,6 @@
         random_traffic=random_traffic,
         path_se_array=path_se_array,
         link_length_array=link_length_array,
->>>>>>> 203ba821
-        max_slots=int(max_slots),
-        consider_modulation_format=consider_modulation_format,
-        slot_size=slot_size,
-        continuous_operation=continuous_operation,
-        aggregate_slots=aggregate_slots,
-        guardband=guardband,
-        deterministic_requests=deterministic_requests,
-<<<<<<< HEAD
-        list_of_requests=HashableArrayWrapper(list_of_requests),
-        multiple_topologies=False,
-        directed_graph=graph.is_directed(),
-    ) if not remove_array_wrappers else env_params(
-        max_requests=max_requests,
-        max_timesteps=max_timesteps,
-        mean_service_holding_time=mean_service_holding_time,
-        k_paths=k,
-        link_resources=link_resources,
-        num_nodes=num_nodes,
-        num_links=num_links,
-        load=load,
-        arrival_rate=arrival_rate,
-        path_link_array=path_link_array,
-        incremental_loading=incremental_loading,
-        end_first_blocking=end_first_blocking,
-        edges=edges,
-        random_traffic=random_traffic,
-        path_se_array=path_se_array,
-        link_length_array=link_length_array,
         max_slots=int(max_slots),
         consider_modulation_format=consider_modulation_format,
         slot_size=slot_size,
@@ -874,14 +745,9 @@
         list_of_requests=list_of_requests,
         multiple_topologies=False,
         directed_graph=graph.is_directed(),
-=======
-        list_of_requests=list_of_requests,
-        multiple_topologies=False,
-        directed_graph=graph.is_directed(),
         values_bw=values_bw,
         reward_type=reward_type,
         truncate_holding_time=truncate_holding_time,
->>>>>>> 203ba821
     )
 
     # If training single model on multiple topologies, must store params for each topology within top-level params
@@ -915,20 +781,11 @@
         env = None
     else:
         if env_type == "deeprmsa":
-<<<<<<< HEAD
-            env = DeepRMSAEnv(rng, params, values_bw=values_bw, traffic_matrix=traffic_matrix)
-        elif env_type == "rwa_lightpath_reuse":
-            env = RWALightpathReuseEnv(
-                rng, params, values_bw=values_bw, traffic_matrix=traffic_matrix, path_capacity_array=path_capacity_array)
-        else:
-            env = RSAEnv(rng, params, values_bw=values_bw, traffic_matrix=traffic_matrix)
-=======
             env = DeepRMSAEnv(rng, params, traffic_matrix=traffic_matrix)
         elif env_type == "rwa_lightpath_reuse":
             env = RWALightpathReuseEnv(
                 rng, params, traffic_matrix=traffic_matrix, path_capacity_array=path_capacity_array)
         else:
             env = RSAEnv(rng, params, traffic_matrix=traffic_matrix)
->>>>>>> 203ba821
 
     return env, params