from typing import Tuple, Union, Optional
from flax import struct
from functools import partial
import pathlib
import math
import chex
import jax
import jax.numpy as jnp
import networkx as nx
import numpy as np
import jraph
from gymnax.environments import environment, spaces

from xlron.environments.env_funcs import (
    init_rsa_request_array, init_link_slot_array, init_path_link_array,
    convert_node_probs_to_traffic_matrix, init_link_slot_mask, init_link_slot_departure_array, init_traffic_matrix,
    implement_action_rsa, check_action_rsa, undo_action_rsa, finalise_action_rsa, generate_request_rsa,
    mask_slots, make_graph, init_path_length_array, init_modulations_array, init_path_se_array, required_slots,
    init_values_bandwidth, calculate_path_stats, normalise_traffic_matrix, init_graph_tuple, init_link_length_array,
    init_link_capacity_array, init_path_capacity_array, init_path_index_array, mask_slots_rwalr,
<<<<<<< HEAD
    implement_action_rwalr, check_action_rwalr, pad_array, undo_action_rwalr,
    finalise_action_rwalr, generate_request_rwalr, init_link_slot_array_multiband
=======
    implement_action_rwalr, check_action_rwalr, pad_array, undo_action_rwalr, update_graph_tuple,
    finalise_action_rwalr, generate_request_rwalr, init_link_snr_array,
    init_channel_centre_bw_array, check_action_rmsa_gn_model, read_rsa_request, implement_action_rmsa_gn_model,
    implement_action_rsa_gn_model, undo_action_rsa_gn_model, finalise_action_rsa_gn_model,
    undo_action_rmsa_gn_model, finalise_action_rmsa_gn_model, init_modulation_format_index_array,
    init_channel_power_array, mask_slots_rmsa_gn_model, init_link_length_array_gn_model, get_snr_for_path,
    get_lightpath_snr, init_mod_format_mask, generate_source_dest_pairs, init_list_of_requests,
    init_active_lightpaths_array, init_active_lightpaths_array_departure
>>>>>>> d5020f98
)
from xlron.environments.dataclasses import *
from xlron.environments.wrappers import *
from xlron.environments.isrs_gn_model import from_dbm, to_dbm


class RSAEnv(environment.Environment):
    """This environment simulates the Routing Modulation and Spectrum Assignment (RMSA) problem.
    It can model RSA by setting consider_modulation_format=False in params.
    It can model RWA by setting min_bw=0, max_bw=0, and consider_modulation_format=False in params.
    """
    def __init__(
            self,
            key: chex.PRNGKey,
            params: RSAEnvParams,
            traffic_matrix: chex.Array = None,
            list_of_requests: chex.Array = None,
            laplacian_matrix: chex.Array = None,
    ):
        """Initialise the environment state and set as initial state.

        Args:
            key: PRNG key
            params: Environment parameters
            traffic_matrix (optional): Traffic matrix

        Returns:
            None
        """
        super().__init__()
        state = RSAEnvState(
            current_time=0,
            holding_time=0,
            total_timesteps=0,
            total_requests=-1,
            link_slot_array=init_link_slot_array(params),
            link_slot_departure_array=init_link_slot_departure_array(params),
            request_array=init_rsa_request_array(),
            link_slot_mask=init_link_slot_mask(params, agg=params.aggregate_slots),
            traffic_matrix=traffic_matrix if traffic_matrix is not None else init_traffic_matrix(key, params),
            list_of_requests=list_of_requests,
            graph=None,
            full_link_slot_mask=init_link_slot_mask(params),
            accepted_services=0,
            accepted_bitrate=0.,
            total_bitrate=0.,
        )
        if not params.__class__.__name__ in ["RSAGNModelEnvParams", "RMSAGNModelEnvParams"]:
            self.initial_state = state.replace(graph=init_graph_tuple(state, params, laplacian_matrix))

    @partial(jax.jit, static_argnums=(0, 4))
    def step(
        self,
        key: chex.PRNGKey,
        state: RSAEnvState,
        action: Union[int, float],
        params: Optional[RSAEnvParams] = None,
    ) -> Tuple[chex.Array, RSAEnvState, float, bool, dict]:
        """Performs step transitions in the environment.

        Args:
            key: PRNG key
            state: Environment state
            action: Action to take (single value array)
            params: Environment parameters

        Returns:
            obs: Observation
            state: New environment state
            reward: Reward
            done: Termination flag
            info: Additional information
        """
        # Use default env parameters if no others specified
        if params is None:
            params = self.default_params
        key, key_reset = jax.random.split(key)
        obs_st, state_st, reward, done, info = self.step_env(
            key, state, action, params
        )
        obs_re, state_re = self.reset_env(key_reset, params)
        # Auto-reset environment based on termination
        state = jax.tree_map(
            lambda x, y: jnp.where(done, x, y), state_re, state_st
        )
        obs = jax.lax.select(done, obs_re, obs_st)
        return (
            jax.lax.stop_gradient(obs),
            jax.lax.stop_gradient(state),
            reward,
            done,
            info
        )

    @partial(jax.jit, static_argnums=(0, 2,))
    def reset(
        self, key: chex.PRNGKey, params: Optional[RSAEnvParams] = None
    ) -> Tuple[chex.Array, RSAEnvState]:
        """Performs resetting of environment.

        Args:
            key: PRNG key
            params: Environment parameters

        Returns:
            obs: Observation
            state: Reset environment state
        """
        # Use default env parameters if no others specified
        if params is None:
            params = self.default_params
        obs, state = self.reset_env(key, params)
        return obs, state

    def step_env(
        self,
        key: chex.PRNGKey,
        state: RSAEnvState,
        action: Union[int, float],
        params: RSAEnvParams,
    ) -> Tuple[chex.Array, RSAEnvState, chex.Array, chex.Array, chex.Array]:
        """Environment-specific step transition.
        1. Implement action
        2. Check if action was valid
            - If valid, calculate reward and finalise action
            - If invalid, calculate reward and undo action
        3. Generate new request, update current time, remove expired requests
        4. Update timesteps
        5. Terminate if max_requests exceeded
        6. if DeepRMSAEnv, calculate path stats
        7. if using GNN policy, update graph tuple

        Args:
            key: PRNG key
            state: Environment state
            action: Action to take (single value array)
            params: Environment parameters

        Returns:
            obs: Observation
            state: New environment state
            reward: Reward
            done: Termination flag
            info: Additional information
        """
        # Do action
        undo = undo_action_rsa
        finalise = finalise_action_rsa
        generate_request = generate_request_rsa
        input_state = [state, action, params]
        check_state = [state]
        undo_finalise_state = [state, params]
        if params.__class__.__name__ == "RWALightpathReuseEnvParams":
            implement_action = implement_action_rwalr
            check_action = check_action_rwalr
            input_state = check_state = [state, action, params]
            if not params.incremental_loading:
                # These are relevant to dynamic RWA-LR (upcoming)
                undo = undo_action_rwalr
                finalise = finalise_action_rwalr
                generate_request = generate_request_rwalr
        elif params.__class__.__name__ == "RSAGNModelEnvParams":
            implement_action = implement_action_rsa_gn_model
            check_action = check_action_rsa
            undo = undo_action_rsa_gn_model
            finalise = finalise_action_rsa_gn_model
            check_state = [state]
            input_state = [state, action, params]
            undo_finalise_state = [state, params, action]
        elif params.__class__.__name__ == "RMSAGNModelEnvParams":
            implement_action = implement_action_rmsa_gn_model
            check_action = check_action_rmsa_gn_model
            undo = undo_action_rmsa_gn_model
            finalise = finalise_action_rmsa_gn_model
            input_state = check_state = [state, action, params]
            undo_finalise_state = [state, params, action]
        else:
            implement_action = implement_action_rsa
            check_action = check_action_rsa

        # Check if action was valid, calculate reward
        check_state[0] = undo_finalise_state[0] = state = implement_action(*input_state)
        check = check_action(*check_state)
        state, reward = jax.lax.cond(
            check,  # Fail if true
            lambda x: (undo(*x[:2]), self.get_reward_failure(*x)),
            lambda x: (finalise(*x[:2]), self.get_reward_success(*x)),  # Finalise actions if complete
            undo_finalise_state
        )
        # TODO (DYNAMIC-RWALR) - calculate allocated bandwidth
        # TODO (DYNAMIC-RWALR) - generate new request if allocated DR equals requested DR, else update requested DR do not advance time do not replace source-dest
        # TODO (AFTERSTATE) - write separate functions for deterministic transition (above) and stochastic transition (below)
        # Generate new request
        state = generate_request(key, state, params)
        state = state.replace(total_timesteps=state.total_timesteps + 1)
        # Terminate if max_requests exceeded or, if consecutive loading,
        # then terminate if reward is failure but not before min number of timesteps before update
        if params.continuous_operation:
            done = jnp.array(False)
        elif params.end_first_blocking:
            done = jnp.array(reward == self.get_reward_failure(state, params))
        else:
            done = self.is_terminal(state, params)
        info = {}
        # Calculate path stats if DeepRMSAEnv
        if params.__class__.__name__ == "DeepRMSAEnvParams":
            path_stats = calculate_path_stats(state, params, state.request_array)
            state = state.replace(path_stats=path_stats)
        else:
            # Update graph tuple
            state = update_graph_tuple(state, params)
        return self.get_obs(state, params), state, reward, done, info

    @partial(jax.jit, static_argnums=(0, 2,))
    def reset_env(
        self, key: chex.PRNGKey, params: RSAEnvParams
    ) -> Tuple[chex.Array, RSAEnvState]:
        """Environment-specific reset.
        Generates new random traffic matrix if random_traffic is True, otherwise uses the provided traffic matrix.
        Generates new request.

        Args:
            key: PRNG key
            params: Environment parameters

        Returns:
            obs: Observation
            state: Reset environment state
        """
        #if params.multiple_topologies:
            # TODO - implement this (shuffle through topologies and use the top of the stack)
            # Question - do i need to rewrite every function to take in a params argument and index params[0]?
            # maybe in make_rsa_env function can have a params field that holds all the params (one for each topology),
            # and then cycle select from them randomly and replace the top-level params with the selected one.
            # Then need to init() the env again in order to update the state using the params
        #    raise NotImplementedError
        if params.random_traffic:
            key, key_traffic = jax.random.split(key)
            state = self.initial_state.replace(
                traffic_matrix=init_traffic_matrix(key_traffic, params)
            )
        else:
            state = self.initial_state
        state = generate_request_rsa(key, state, params)
        return self.get_obs(state, params), state

    @partial(jax.jit, static_argnums=(0, 2,))
    def action_mask(self, state: RSAEnvState, params: RSAEnvParams) -> RSAEnvState:
        """Returns mask of valid actions.
        1. Check request for source and destination nodes
        2. For each path, mask out (0) initial slots that are not valid
        See mask_slots function for more details.

        Args:
            state: Environment state
            params: Environment parameters

        Returns:
            state: Environment state with action mask
        """
        state = mask_slots(state, params, state.request_array)
        return state

    @partial(jax.jit, static_argnums=(0, 2,))
    def get_obs_unflat(self, state: RSAEnvState, params: RSAEnvParams) -> Tuple[chex.Array, chex.Array]:
        """Retrieves observation from state.

        Args:
            state: Environment state
            params: Environment parameters

        Returns:
            obs: Observation (request array, link slot array)
        """
        return (
            state.request_array,
            state.link_slot_array,
        )

    @partial(jax.jit, static_argnums=(0, 2,))
    def get_obs(self, state: RSAEnvState, params: RSAEnvParams) -> chex.Array:
        """Retrieves observation from state and reshapes into single array.

        Args:
            state: Environment state
            params: Environment parameters

        Returns:
            obs: Observation (flattened request array and link slot array)
        """
        return jnp.concatenate(
            (
                jnp.reshape(state.request_array, (-1,)),
                jnp.reshape(state.link_slot_array, (-1,)),
            ),
            axis=0,
        )

    def is_terminal(self, state: RSAEnvState, params: RSAEnvParams) -> chex.Array:
        """Check whether state transition is terminal.

        Args:
            state: Environment state
            params: Environment parameters

        Returns:
            done: Boolean termination flag
        """
        return jnp.array(state.total_requests >= params.max_requests)

    def discount(self, state: RSAEnvState, params: RSAEnvParams) -> chex.Array:
        """Return a discount of zero if the episode has terminated.

        Args:
            state: Environment state
            params: Environment parameters

        Returns:
            discount: Binary discount factor
        """
        return jax.lax.select(self.is_terminal(state, params), 0.0, 1.0)

    def get_reward_failure(
            self,
            state: Optional[EnvState] = None,
            params: Optional[EnvParams] = None,
            action: Optional[chex.Array] = None,
    ) -> chex.Array:
        """Return reward for current state.

        Args:
            state (optional): Environment state

        Returns:
            reward: Reward for failure
        """
        if params.reward_type == "service":
            reward = jnp.array(-1.0)
        elif params.reward_type == "bitrate":
            reward = state.request_array[1] * -1.0 / jnp.max(params.values_bw.val)
        else:
            reward = -1.0 * read_rsa_request(state.request_array)[1] / jnp.max(params.values_bw.val) if params.maximise_throughput else jnp.array(-1.0)
        return reward

    def get_reward_success(
            self,
            state: Optional[EnvState] = None,
            params: Optional[EnvParams] = None,
            action: Optional[chex.Array] = None
    ) -> chex.Array:
        """Return reward for current state.

        Args:
            state: (optional) Environment state

        Returns:
            reward: Reward for success
        """
        reward = jnp.array(1.0)
        if params.reward_type != "service":
            nodes_sd, requested_datarate = read_rsa_request(state.request_array)
            path_action, power_action = action
            k_index, slot_index = process_path_action(state, params, path_action)
            reward = state.request_array[1] * 1.0 / jnp.max(params.values_bw.val)
            if params.reward_type == "bitrate":
                return reward
            elif params.reward_type == "snr":
                assert params.__class__.__name__ == "RSAGNModelEnvParams"
                path_start_index = get_path_indices(nodes_sd[0], nodes_sd[1], params.k_paths, params.num_nodes,
                                                    directed=params.directed_graph).astype(jnp.int32)
                path = params.path_link_array[path_start_index + k_index]
                path_snr = get_snr_for_path(path, state.link_snr_array, params)[slot_index.astype(jnp.int32)]
                # set to 0 if negative and divide by large SNR (e.g. 50. dB) to scale below 1
                # N.B. negative SNR in dB would be a fail anyway since min. required is 10dB
                path_snr_norm = jnp.where(path_snr < 0, 0, path_snr) / params.max_snr
                return reward + path_snr_norm
            elif params.reward_type == "mod_format":
                assert params.__class__.__name__ == "RSAGNModelEnvParams"
                mod_format_index = get_path_slots(
                    state.modulation_format_index_array, params, nodes_sd, k_index, agg_func='max'
                )[slot_index.astype(jnp.int32)]
                return reward + 0.05*(1+mod_format_index)
            else:
                return reward
        else:
            return reward

    @property
    def name(self) -> str:
        """Environment name."""
        return type(self).__name__

    @staticmethod
    def num_actions(params: RSAEnvParams) -> int:
        """Number of actions possible in environment."""
        return math.ceil(params.link_resources/params.aggregate_slots) * params.k_paths

    def action_space(self, params: RSAEnvParams):
        """Action space of the environment."""
        return spaces.Discrete(self.num_actions(params))

    def observation_space(self, params: RSAEnvParams):
        """Observation space of the environment."""
        return spaces.Discrete(
            3 +  # Request array
            params.num_links * params.link_resources  # Link slot array
        )

    def state_space(self, params: RSAEnvParams):
        """State space of the environment."""
        return spaces.Dict(
            {
                "current_time": spaces.Discrete(1),
                "request_array": spaces.Discrete(3),
                "link_slot_array": spaces.Discrete(params.num_links * params.link_resources),
                "link_slot_departure_array": spaces.Discrete(params.num_links * params.link_resources),
            }
        )

    @property
    def default_params(self) -> EnvParams:
        """Default environment parameters."""
        return make_rsa_env()[1]


class DeepRMSAEnv(RSAEnv):
    """This environment simulates the Routing Modulation and Spectrum Assignment (RMSA) problem,
    with action and observation spaces that match those defined in the DeepRMSA paper:

    https://ieeexplore.ieee.org/document/8738827/

    See above paper and path_stats function for more details of the observation space.
    """
    def __init__(
            self,
            key: chex.PRNGKey,
            params: RSAEnvParams,
            traffic_matrix: chex.Array = None
    ):
        super().__init__(key, params, traffic_matrix=traffic_matrix)
        self.initial_state = DeepRMSAEnvState(
            current_time=0,
            holding_time=0,
            total_timesteps=0,
            total_requests=-1,
            link_slot_array=init_link_slot_array(params),
            link_slot_departure_array=init_link_slot_departure_array(params),
            request_array=init_rsa_request_array(),
            link_slot_mask=jnp.ones(params.k_paths),
            full_link_slot_mask=jnp.ones(params.k_paths),
            traffic_matrix=traffic_matrix if traffic_matrix is not None else init_traffic_matrix(key, params),
            path_stats=calculate_path_stats(self.initial_state, params, self.initial_state.request_array),
            graph=None,
            accepted_services=0,
            accepted_bitrate=0.,
            total_bitrate=0.,
        )

    def step_env(
            self,
            key: chex.PRNGKey,
            state: DeepRMSAEnvState,
            action: Union[int, float],
            params: RSAEnvParams,
    ) -> Tuple[chex.Array, RSAEnvState, chex.Array, chex.Array, chex.Array]:
        """Environment-specific step transition.

        Args:
            key: PRNG key
            state: Environment state
            action: Action to take (single value array indicating which of k paths to use)
            params: Environment parameters

        Returns:
            obs: Observation
            state: New environment state
            reward: Reward
            done: Termination flag
            info: Additional information
        """
        # TODO - alter this if allowing J>1
        slot_index = jnp.squeeze(jax.lax.dynamic_slice(state.path_stats, (action, 1), (1, 1)))
        action = jnp.array(action * params.link_resources + slot_index).astype(jnp.int32)
        return super().step_env(key, state, action, params)

    @partial(jax.jit, static_argnums=(0, 2,))
    def action_mask(self, state: RSAEnvState, params: RSAEnvParams) -> RSAEnvState:
        """Returns mask of valid actions.

        Args:
            state: Environment state
            params: Environment parameters

        Returns:
            state: Environment state with action mask
        """
        mask = jnp.where(state.path_stats[:, 0] >= 1, 1., 0.)
        # If mask is all zeros, make all ones
        mask = jnp.where(jnp.sum(mask) == 0, 1., mask)
        state = state.replace(link_slot_mask=mask)
        return state

    def action_space(self, params: RSAEnvParams) -> spaces.Discrete:
        """Action space of the environment."""
        return spaces.Discrete(params.k_paths)

    @staticmethod
    def num_actions(params: RSAEnvParams) -> int:
        """Number of actions possible in environment."""
        return params.k_paths

    @partial(jax.jit, static_argnums=(0, 2,))
    def get_obs(self, state: RSAEnvState, params: RSAEnvParams) -> chex.Array:
        """Applies observation function to state."""
        request = state.request_array
        s = jax.lax.dynamic_slice(request, (0,), (1,))
        s = jax.nn.one_hot(s, params.num_nodes)
        d = jax.lax.dynamic_slice(request, (2,), (1,))
        d = jax.nn.one_hot(d, params.num_nodes)
        return jnp.concatenate(
            (
                jnp.reshape(s, (-1,)),
                jnp.reshape(d, (-1,)),
                jnp.reshape(state.holding_time, (-1,)),
                jnp.reshape(state.path_stats, (-1,)),
            ),
            axis=0,
        )

    def observation_space(self, params: RSAEnvParams):
        """Observation space of the environment."""
        return spaces.Discrete(
            params.num_nodes  # Request encoding
            + params.num_nodes
            + 1  # Holding time
            + params.k_paths * 5  # Path stats
        )


class RWALightpathReuseEnv(RSAEnv):
    # TODO - need to keep track of active requests to enable
    #  dynamic RWA with lightpath reuse (as opposed to just incremental loading) OR just randomly remove connections
    """This environment simulates the Routing and Wavelength Assignment (RWA) problem with lightpath reuse.
    Lightpath reuse means the transponders in the network are assumed to be "flex-rate", therefore multiple traffic
    requests with same source-destination nodes can be packed onto the same lightpath, so long as it has sufficient
    remaining capacity. See the following paper for more details of the problem, which this environment recreates
    exactly:

    https://discovery.ucl.ac.uk/id/eprint/10175456/
    """
    def __init__(
            self,
            key: chex.PRNGKey,
            params: RSAEnvParams,
            traffic_matrix: chex.Array = None,
            path_capacity_array: chex.Array = None,
            laplacian_matrix: chex.Array = None,
    ):
        """Initialise the environment state and set as initial state.

        Args:
            key: PRNG key
            params: Environment parameters
            traffic_matrix (optional): Traffic matrix
            path_capacity_array: Array of path capacities

        Returns:
            None
        """
        super().__init__(key, params, traffic_matrix=traffic_matrix)
        state = RWALightpathReuseEnvState(
            current_time=0,
            holding_time=0,
            total_timesteps=0,
            total_requests=-1,
            link_slot_array=init_link_slot_array(params),
            link_slot_departure_array=init_link_slot_departure_array(params),
            request_array=init_rsa_request_array(),
            link_slot_mask=init_link_slot_mask(params, agg=params.aggregate_slots),
            traffic_matrix=traffic_matrix if traffic_matrix is not None else init_traffic_matrix(key, params),
            graph=None,
            full_link_slot_mask=init_link_slot_mask(params),
            path_index_array=init_path_index_array(params),
            path_capacity_array=path_capacity_array,
            link_capacity_array=init_link_capacity_array(params),
            accepted_services=0,
            accepted_bitrate=0.,
            total_bitrate=0.,
            time_since_last_departure=0.,
        )
        self.initial_state = state.replace(graph=init_graph_tuple(state, params, laplacian_matrix))

    @partial(jax.jit, static_argnums=(0, 2,))
    def action_mask(self, state: RSAEnvState, params: RSAEnvParams) -> RSAEnvState:
        """Returns mask of valid actions.

        Args:
            state: Environment state
            params: Environment parameters

        Returns:
            state: Environment state with action mask
        """
        state = mask_slots_rwalr(state, params, state.request_array)
        return state


<<<<<<< HEAD
# TODO(MULTIBAND) - Define MultiBandRSAEnv class (inherit from RSAEnv)
class MultiBandRSAEnv(RSAEnv):

    def __init__(
            self,
            key: chex.PRNGKey,
            params: RSAEnvParams,
            traffic_matrix: chex.Array = None
    ):
        super().__init__(key, params, traffic_matrix=traffic_matrix)
        state = MultiBandRSAEnvState(
=======
@partial(jax.jit, static_argnums=(1,))
def get_paths_obs_gn_model(state: RSAGNModelEnvState, params: RSAGNModelEnvParams) -> chex.Array:
    # TODO - make this just show the stats from just one path at a time
    """Get observation space for launch power optimization (with numerical stability)."""
    request_array = state.request_array.reshape((-1,))
    path_stats = calculate_path_stats(state, params, request_array)
    # Remove first 3 items of path stats for each path
    path_stats = path_stats[:, 3:]
    link_length_array = jnp.sum(params.link_length_array.val, axis=1)
    lightpath_snr_array = get_lightpath_snr(state, params)
    nodes_sd, requested_datarate = read_rsa_request(request_array)
    source, dest = nodes_sd

    def calculate_gn_path_stats(k_path_index, init_val):
        # Get path index
        path_index = get_path_indices(source, dest, params.k_paths, params.num_nodes, directed=params.directed_graph).astype(
            jnp.int32) + k_path_index
        path = params.path_link_array[path_index]
        path_length = jnp.dot(path, link_length_array)
        max_path_length = jnp.max(jnp.dot(params.path_link_array.val, link_length_array))
        path_length_norm = path_length / max_path_length
        path_length_hops_norm = jnp.sum(path) / jnp.max(jnp.sum(params.path_link_array.val, axis=1))
        # Connections on path
        num_connections = jnp.where(path == 1, jnp.where(state.channel_power_array > 0, 1, 0).sum(axis=1), 0).sum()
        num_connections_norm = num_connections / params.link_resources
        # Mean power of connections on path
        # make path with row length equal to link_resource (+1 to avoid zero division)
        mean_power_norm = (jnp.where(path == 1, state.channel_power_array.sum(axis=1), 0).sum() /
                           (jnp.where(num_connections > 0., num_connections, 1.) * params.max_power))
        # Mean SNR of connections on the path links
        max_snr = 50. # Nominal value for max GSNR in dB
        mean_snr_norm = (jnp.where(path == 1, lightpath_snr_array.sum(axis=1), 0).sum() /
                         (jnp.where(num_connections > 0., num_connections, 1.) * max_snr))
        return jax.lax.dynamic_update_slice(
            init_val,
            jnp.array([[
                path_length,
                path_length_hops_norm,
                num_connections_norm,
                mean_power_norm,
                mean_snr_norm
            ]]),
            (k_path_index, 0),
        )
    gn_path_stats = jnp.zeros((params.k_paths, 5))
    gn_path_stats = jax.lax.fori_loop(
        0, params.k_paths, calculate_gn_path_stats, gn_path_stats
    )
    all_stats = jnp.concatenate([path_stats, gn_path_stats], axis=1)
    return jnp.concatenate(
        (
            jnp.array([source]),
            requested_datarate / 100.,
            jnp.array([dest]),
            jnp.reshape(state.holding_time, (-1,)),
            jnp.reshape(all_stats, (-1,)),
        ),
        axis=0,
    )


class RSAGNModelEnv(RSAEnv):
    """RMSA + GNN model environment."""
    def __init__(
            self,
            key: chex.PRNGKey,
            params: RSAGNModelEnvParams,
            traffic_matrix: chex.Array = None,
            launch_power_array: chex.Array = None,
            list_of_requests: chex.Array = None,
            laplacian_matrix: chex.Array = None,
    ):
        """Initialise the environment state and set as initial state.

        Args:
            key: PRNG key
            params: Environment parameters
            traffic_matrix (optional): Traffic matrix
            launch_power_array (optional): Launch power array

        Returns:
            None
        """
        super().__init__(key, params, traffic_matrix=traffic_matrix, list_of_requests=list_of_requests, laplacian_matrix=laplacian_matrix)
        state = RSAGNModelEnvState(
>>>>>>> d5020f98
            current_time=0,
            holding_time=0,
            total_timesteps=0,
            total_requests=-1,
<<<<<<< HEAD
            link_slot_array=init_link_slot_array_multiband(params),
=======
            link_slot_array=init_link_slot_array(params),
>>>>>>> d5020f98
            link_slot_departure_array=init_link_slot_departure_array(params),
            request_array=init_rsa_request_array(),
            link_slot_mask=init_link_slot_mask(params, agg=params.aggregate_slots),
            traffic_matrix=traffic_matrix if traffic_matrix is not None else init_traffic_matrix(key, params),
            graph=None,
            full_link_slot_mask=init_link_slot_mask(params),
            accepted_services=0,
            accepted_bitrate=0.,
            total_bitrate=0.,
<<<<<<< HEAD
        )
        self.initial_state = state.replace(graph=init_graph_tuple(state, params))


def make_rsa_env(config):
=======
            list_of_requests=list_of_requests,
            link_snr_array=init_link_snr_array(params),
            path_index_array=init_path_index_array(params),
            path_index_array_prev=init_path_index_array(params),
            channel_centre_bw_array=init_channel_centre_bw_array(params),
            channel_power_array=init_channel_power_array(params),
            channel_centre_bw_array_prev=init_channel_centre_bw_array(params),
            channel_power_array_prev=init_channel_power_array(params),
            launch_power_array=launch_power_array,
            active_lightpaths_array=init_active_lightpaths_array(params),
            active_lightpaths_array_departure=init_active_lightpaths_array_departure(params),
            current_throughput=0.,
        )
        self.initial_state = state.replace(graph=init_graph_tuple(state, params, laplacian_matrix))

    @partial(jax.jit, static_argnums=(0, 2,))
    def get_obs(self, state: RSAGNModelEnvState, params: RSAGNModelEnvParams) -> chex.Array:
        return get_paths_obs_gn_model(state, params)

    @staticmethod
    def num_actions(params: RSAEnvParams) -> int:
        """Number of actions possible in environment."""
        return 1

    def observation_space(self, params: RSAEnvParams):
        """Observation space of the environment."""
        return spaces.Discrete(
            3 +  # Request array
            1 +  # Holding time
            7 * params.k_paths
            # Path stats:
            # Mean free block size
            # Free slots
            # Path length (100 km)
            # Path length (hops)
            # Number of connections on path
            # Mean power of connection on path
            # Mean SNR of connection on path
        )


class RMSAGNModelEnv(RSAEnv):
    """RMSA + GNN model environment."""
    def __init__(
            self,
            key: chex.PRNGKey,
            params: RSAGNModelEnvParams,
            traffic_matrix: chex.Array = None,
            launch_power_array: chex.Array = None,
            list_of_requests: chex.Array = None,
            laplacian_matrix: chex.Array = None,
    ):
        """Initialise the environment state and set as initial state.

        Args:
            key: PRNG key
            params: Environment parameters
            traffic_matrix (optional): Traffic matrix
            launch_power_array (optional): Launch power array

        Returns:
            None
        """
        super().__init__(key, params, traffic_matrix=traffic_matrix, list_of_requests=list_of_requests, laplacian_matrix=laplacian_matrix)
        state = RMSAGNModelEnvState(
            current_time=0,
            holding_time=0,
            total_timesteps=0,
            total_requests=-1,
            link_slot_array=init_link_slot_array(params),
            link_slot_departure_array=init_link_slot_departure_array(params),
            request_array=init_rsa_request_array(),
            link_slot_mask=init_link_slot_mask(params, agg=params.aggregate_slots),
            traffic_matrix=traffic_matrix if traffic_matrix is not None else init_traffic_matrix(key, params),
            graph=None,
            full_link_slot_mask=init_link_slot_mask(params),
            accepted_services=0,
            accepted_bitrate=0.,
            total_bitrate=0.,
            list_of_requests=list_of_requests,
            link_snr_array=init_link_snr_array(params),
            path_index_array=init_path_index_array(params),
            path_index_array_prev=init_path_index_array(params),
            channel_centre_bw_array=init_channel_centre_bw_array(params),
            channel_power_array=init_channel_power_array(params),
            modulation_format_index_array=init_modulation_format_index_array(params),
            channel_centre_bw_array_prev=init_channel_centre_bw_array(params),
            channel_power_array_prev=init_channel_power_array(params),
            modulation_format_index_array_prev=init_modulation_format_index_array(params),
            launch_power_array=launch_power_array,
            mod_format_mask=init_mod_format_mask(params),
        )
        self.initial_state = state.replace(graph=init_graph_tuple(state, params, laplacian_matrix))

    @partial(jax.jit, static_argnums=(0, 2,))
    def action_mask(self, state: RSAEnvState, params: RSAEnvParams) -> RSAEnvState:
        """Returns mask of valid actions.

        Args:
            state: Environment state
            params: Environment parameters

        Returns:
            state: Environment state with action mask
        """
        state = mask_slots_rmsa_gn_model(state, params, state.request_array)
        return state

    # def get_obs(self, state: RSAGNModelEnvState, params: RSAGNModelEnvParams) -> chex.Array:
    #     """Get observation space for launch power optimization with numerical stability.
    #
    #     Args:
    #         state: Current environment state
    #         params: Environment parameters
    #
    #     Returns:
    #         chex.Array: Concatenated observation vector
    #     """
    #     eps = 1e-10  # Small constant for numerical stability
    #
    #     # Safely reshape request array
    #     request_array = jnp.reshape(state.request_array, (-1,))
    #
    #     # Calculate base path stats
    #     path_stats = calculate_path_stats(state, params, request_array)
    #     # Ensure we have enough columns before slicing
    #     min_cols = 4  # Minimum columns needed (3 to remove + 1 to keep)
    #     path_stats = jnp.where(
    #         path_stats.shape[1] >= min_cols,
    #         path_stats[:, 3:],
    #         jnp.zeros((path_stats.shape[0], max(0, path_stats.shape[1] - 3)))
    #     )
    #
    #     # Safely calculate link lengths
    #     link_length_array = jnp.nan_to_num(
    #         jnp.sum(params.link_length_array.val, axis=1),
    #         nan=0.0, posinf=0.0, neginf=0.0
    #     )
    #
    #     # Get SNR array with error handling
    #     lightpath_snr_array = jnp.nan_to_num(
    #         get_lightpath_snr(state, params),
    #         nan=-50.0, posinf=100.0, neginf=-50.0
    #     )
    #
    #     # Safely get source-destination nodes
    #     nodes_sd, requested_datarate = read_rsa_request(request_array)
    #     source, dest = nodes_sd
    #
    #     def calculate_gn_path_stats(k_path_index, init_val):
    #         """Calculate path statistics with numerical stability."""
    #         # Get path index safely
    #         path_index = jnp.clip(
    #             get_path_indices(source, dest, params.k_paths, params.num_nodes,
    #                              directed=params.directed_graph).astype(jnp.int32) + k_path_index,
    #             0, params.path_link_array.shape[0] - 1
    #         )
    #
    #         # Get path safely
    #         path = params.path_link_array[path_index]
    #
    #         # Calculate path length with unit conversion
    #         path_length = jnp.clip(jnp.dot(path, link_length_array) / 100, 0.0, 1e6)
    #
    #         # Calculate path hops
    #         path_length_hops = jnp.sum(jnp.abs(path))
    #
    #         # Calculate number of connections safely
    #         path_mask = (path == 1).astype(jnp.float32)
    #         mod_mask = (state.modulation_format_index_array > -1).astype(jnp.float32)
    #         num_connections = jnp.sum(
    #             jnp.where(path_mask.reshape(-1, 1), mod_mask, 0.0)
    #         )
    #
    #         # Calculate mean power safely
    #         power_sum = jnp.sum(
    #             jnp.where(path_mask.reshape(-1, 1),
    #                       state.channel_power_array,
    #                       0.0)
    #         )
    #         # Avoid division by zero
    #         mean_power = jnp.where(
    #             num_connections > eps,
    #             power_sum / (num_connections + eps),
    #             -50.0  # Default value for no connections
    #         )
    #
    #         # Calculate mean SNR safely
    #         snr_sum = jnp.sum(
    #             jnp.where(path_mask.reshape(-1, 1),
    #                       lightpath_snr_array,
    #                       0.0)
    #         )
    #         mean_snr = jnp.where(
    #             num_connections > eps,
    #             snr_sum / (num_connections + eps),
    #             -50.0  # Default value for no connections
    #         )
    #
    #         # Clip values to reasonable ranges
    #         mean_power = jnp.clip(mean_power, -50.0, 10.0)  # dBm range
    #         mean_snr = jnp.clip(mean_snr, -50.0, 100.0)  # dB range
    #
    #         # Create stats array with safe values
    #         path_stats = jnp.array([
    #             path_length,
    #             path_length_hops,
    #             num_connections,
    #             mean_power,
    #             mean_snr
    #         ])
    #
    #         # Handle NaN/Inf values
    #         path_stats = jnp.nan_to_num(
    #             path_stats,
    #             nan=-50.0, posinf=100.0, neginf=-50.0
    #         )
    #
    #         return jax.lax.dynamic_update_slice(
    #             init_val,
    #             path_stats.reshape((1, 5)),
    #             (k_path_index, 0),
    #         )
    #
    #     # Initialize path stats array
    #     gn_path_stats = jnp.zeros((params.k_paths, 5))
    #
    #     # Calculate path stats for each path
    #     gn_path_stats = jax.lax.fori_loop(
    #         0, params.k_paths, calculate_gn_path_stats, gn_path_stats
    #     )
    #
    #     # Ensure all values are finite
    #     gn_path_stats = jnp.nan_to_num(
    #         gn_path_stats,
    #         nan=-50.0, posinf=100.0, neginf=-50.0
    #     )
    #
    #     # Safely concatenate stats
    #     try:
    #         all_stats = jnp.concatenate([path_stats, gn_path_stats], axis=1)
    #     except:
    #         # Fallback if shapes don't match
    #         all_stats = gn_path_stats
    #
    #     # Final array construction with shape checking
    #     holding_time = jnp.reshape(state.holding_time, (-1,))
    #     all_stats_flat = jnp.reshape(all_stats, (-1,))
    #
    #     # Ensure all components have expected shapes before concatenating
    #     expected_length = 3 + holding_time.shape[0] + all_stats_flat.shape[0]
    #     result = jnp.concatenate(
    #         (
    #             request_array,
    #             holding_time,
    #             all_stats_flat,
    #         ),
    #         axis=0,
    #     )
    #
    #     # Final safeguard against any remaining NaN/Inf values
    #     result = jnp.nan_to_num(
    #         result,
    #         nan=-50.0, posinf=100.0, neginf=-50.0
    #     )
    #
    #     # Clip final values to reasonable ranges
    #     result = jnp.clip(result, -1e6, 1e6)
    #     jax.debug.print("result {}", result, ordered=True)
    #
    #     return result

    @partial(jax.jit, static_argnums=(0, 2,))
    def get_obs(self, state: RMSAGNModelEnvState, params: RMSAGNModelEnvParams) -> chex.Array:
        return get_paths_obs_gn_model(state, params)

    @staticmethod
    def num_actions(params: RSAEnvParams) -> int:
        """Number of actions possible in environment."""
        return 1

    def observation_space(self, params: RSAEnvParams):
        """Observation space of the environment."""
        return spaces.Discrete(
            3 +  # Request array
            1 +  # Holding time
            7 * params.k_paths
            # Path stats:
            # Mean free block size
            # Free slots
            # Path length (100 km)
            # Path length (hops)
            # Number of connections on path
            # Mean power of connection on path
            # Mean SNR of connection on path
        )


def make_rsa_env(config: dict, launch_power_array: Optional[chex.Array] = None):
>>>>>>> d5020f98
    """Create RSA environment. This function is the entry point to setting up any RSA-type environment.
    This function takes a dictionary of the commandline flag parameters and configures the
    RSA environment and parameters accordingly.

    Args:
        config: Configuration dictionary

    Returns:
        env: RSA environment
        params: RSA environment parameters
    """
    seed = config.get("seed", 0)
    topology_name = config.get("topology_name", "conus")
    load = config.get("load", 100)
    k = config.get("k", 5)
    incremental_loading = config.get("incremental_loading", False)
    end_first_blocking = config.get("end_first_blocking", False)
    random_traffic = config.get("random_traffic", False)
    continuous_operation = config.get("continuous_operation", False)
    total_timesteps = config.get("TOTAL_TIMESTEPS", 1e4)
    max_requests = total_timesteps if continuous_operation else config.get("max_requests", total_timesteps)
    link_resources = config.get("link_resources", 100)
    values_bw = config.get("values_bw", None)
    node_probabilities = config.get("node_probabilities", None)
    if values_bw:
        values_bw = [int(val) for val in values_bw]
    slot_size = config.get("slot_size", 12.5)
    min_bw = config.get("min_bw", 25)
    max_bw = config.get("max_bw", 100)
    step_bw = config.get("step_bw", 1)
    env_type = config.get("env_type", "").lower()
    custom_traffic_matrix_csv_filepath = config.get("custom_traffic_matrix_csv_filepath", None)
    traffic_requests_csv_filepath = config.get("traffic_requests_csv_filepath", None)
    multiple_topologies_directory = config.get("multiple_topologies_directory", None)
    aggregate_slots = config.get("aggregate_slots", 1)
    disable_node_features = config.get("disable_node_features", False)
    disjoint_paths = config.get("disjoint_paths", False)
    log_actions = config.get("log_actions", False)
    guardband = config.get("guardband", 1)
    weight = config.get("weight", None)
    remove_array_wrappers = config.get("remove_array_wrappers", False)
    maximise_throughput = config.get("maximise_throughput", False)
    reward_type = config.get("reward_type", "bitrate")
    truncate_holding_time = config.get("truncate_holding_time", False)
    alpha = config.get("alpha", 0.2) * 1e-3
    amplifier_noise_figure = config.get("amplifier_noise_figure", 4.5)
    beta_2 = config.get("beta_2", -21.7) * 1e-27
    gamma = config.get("gamma", 1.2) * 1e-3
    span_length = config.get("span_length", 100) * 1e3
    lambda0 = config.get("lambda0", 1550) * 1e-9
    B = slot_size * link_resources  # Total modulated bandwidth

<<<<<<< HEAD
    # TODO(MULTIBAND) - We need to read any new parameter flags that we define for the MultiBandRSAEnv
    bandgap = config.get("bandgap", 50)
    bandgap_start = config.get("bandgap_start", 200)
=======
    # GN model parameters
    max_span_length = config.get("max_span_length", 100e3)
    ref_lambda = config.get("ref_lambda", 1577.5e-9)  # centre of C+L bands (1530-1625nm)
    nonlinear_coeff = config.get("nonlinear_coeff", 1.2 / 1e3)
    raman_gain_slope = config.get("raman_gain_slope", 0.028 / 1e3 / 1e12)
    attenuation = config.get("attenuation", 0.2 / 4.343 / 1e3)
    attenuation_bar = config.get("attenuation_bar", 0.2 / 4.343 / 1e3)
    dispersion_coeff = config.get("dispersion_coeff", 17 * 1e-12 / 1e-9 / 1e3)
    dispersion_slope = config.get("dispersion_slope", 0.067 * 1e-12 / 1e-9 / 1e3 / 1e-9)
    coherent = config.get("coherent", False)
    noise_figure = config.get("noise_figure", 4)
    interband_gap = config.get("interband_gap", 100)
    gap_width = int(math.ceil(interband_gap / slot_size))
    gap_start = config.get("gap_start", link_resources//2)
    mod_format_correction = config.get("mod_format_correction", True)
    num_roadms = config.get("num_roadms", 1)
    roadm_loss = config.get("roadm_loss", 18)
    snr_margin = config.get("snr_margin", 1)
    path_snr = True if env_type in ["rsa_gn_model", "rmsa_gn_model"] else False
    max_snr = config.get("max_snr", 50.)
    max_power = config.get("max_power", 9)
    min_power = config.get("min_power", -5)
    step_power = config.get("step_power", 1)
    default_launch_power = float(from_dbm(config.get("launch_power", 0.5)))
    optimise_launch_power = config.get("optimise_launch_power", False)
    traffic_array = config.get("traffic_array", False)

    # optimize_launch_power.py parameters
    num_spans = config.get("num_spans", 10)
>>>>>>> d5020f98

    rng = jax.random.PRNGKey(seed)
    rng, _, _, _, _ = jax.random.split(rng, 5)
    graph = make_graph(topology_name, topology_directory=config.get("topology_directory", None))
    traffic_intensity = config.get("traffic_intensity", 0)
    mean_service_holding_time = config.get("mean_service_holding_time", 10)

    # Set traffic intensity / load
    if traffic_intensity:
        arrival_rate = traffic_intensity / mean_service_holding_time
    else:
        arrival_rate = load / mean_service_holding_time
    num_nodes = len(graph.nodes)
    num_links = len(graph.edges)
    scale_factor = config.get("scale_factor", 1.0)
    path_link_array = init_path_link_array(
        graph, k, disjoint=disjoint_paths, weight=weight, directed=graph.is_directed(),
        rwa_lr=True if env_type == "rwa_lightpath_reuse" else False, scale_factor=scale_factor, path_snr=path_snr)

    launch_power_type = config.get("launch_power_type", "fixed")
    # The launch power type determines whether to use:
    # 1. Fixed power for all channels.
    # 2. Tabulated values of power for each path.
    # 3. RL to determine power for each channel.
    # 4. Fixed power scaled by path length.
    if env_type in ["rmsa_gn_model", "rsa_gn_model"]:
        #default_launch_power_array = jnp.array([default_launch_power,])
        default_launch_power_array = jnp.full((k, ), default_launch_power)
        if launch_power_type == "fixed":
            # Same power for all channels
            launch_power_array = default_launch_power_array if launch_power_array is None else launch_power_array
            launch_power_type = 1
        elif launch_power_type == "tabular":
            # The power of a channel is determined by the path it takes
            launch_power_array = jnp.zeros(path_link_array.shape[0]) \
                if launch_power_array is None else launch_power_array
            launch_power_type = 2
        elif launch_power_type == "rl":
            # RL sets power per channel
            launch_power_array = default_launch_power_array
            launch_power_type = 3
        elif launch_power_type == "scaled":
            # Power scaled by path length
            launch_power_array = default_launch_power_array if launch_power_array is None else launch_power_array
            launch_power_type = 4
        else:
            pass

    if custom_traffic_matrix_csv_filepath:
        random_traffic = False  # Set this False so that traffic matrix isn't replaced on reset
        traffic_matrix = jnp.array(np.loadtxt(custom_traffic_matrix_csv_filepath, delimiter=","))
        traffic_matrix = normalise_traffic_matrix(traffic_matrix)
    elif node_probabilities:
        random_traffic = False  # Set this False so that traffic matrix isn't replaced on reset
        node_probabilities = [float(prob) for prob in config.get("node_probs")]
        traffic_matrix = convert_node_probs_to_traffic_matrix(node_probabilities)
    elif traffic_array:
        traffic_matrix = generate_source_dest_pairs(num_nodes, graph.is_directed())
    else:
        traffic_matrix = None

    if config.get("deterministic_requests"):
        deterministic_requests = True
        # Remove headers from array
        if traffic_requests_csv_filepath:
            list_of_requests = np.loadtxt(traffic_requests_csv_filepath, delimiter=",")[1:, :]
            list_of_requests = jnp.array(list_of_requests)
        else:
            list_of_requests = init_list_of_requests(int(max_requests))
        max_requests = len(list_of_requests)
    elif optimise_launch_power:
        deterministic_requests = True
        list_of_requests = jnp.array(config.get("list_of_requests", [0]))
    else:
        deterministic_requests = False
        list_of_requests = jnp.array([0])

    values_bw = init_values_bandwidth(min_bw, max_bw, step_bw, values_bw)

    if env_type == "rsa":
        consider_modulation_format = False
    elif env_type == "rwa":
        values_bw = jnp.array([0])
        consider_modulation_format = False
    elif env_type == "rwa_lightpath_reuse":
        consider_modulation_format = False
        # Set guardband to 0 and slot size to max bandwidth to ensure that requested slots is always 1 but
        # that the bandwidth request is still considered when updating link_capacity_array
        guardband = 0
        slot_size = int(max(values_bw))
    else:
        consider_modulation_format = True

    max_bw = max(values_bw)

    link_length_array = init_link_length_array(graph).reshape((num_links, 1))

    # Automated calculation of max slots requested
    if consider_modulation_format:
        modulations_array = init_modulations_array(config.get("modulations_csv_filepath", None))
        if weight is None:  # If paths aren't to be sorted by length alone
            path_link_array = init_path_link_array(graph, k, disjoint=disjoint_paths, directed=graph.is_directed(),
                                                   weight=weight, modulations_array=modulations_array,
                                                   path_snr=path_snr)
        path_length_array = init_path_length_array(path_link_array, graph)
        path_se_array = init_path_se_array(path_length_array, modulations_array)
        min_se = min(path_se_array)  # if consider_modulation_format
        max_slots = required_slots(max_bw, min_se, slot_size, guardband=guardband)
        max_spans = int(jnp.ceil(max(link_length_array) / max_span_length)[0])
        if env_type == "rmsa_gn_model" or env_type == "rsa_gn_model":
            link_length_array = init_link_length_array_gn_model(graph, max_span_length, max_spans)
    else:
        path_se_array = jnp.array([1])
        if env_type == "rwa_lightpath_reuse":
            path_capacity_array = init_path_capacity_array(
                link_length_array, path_link_array, R_s=100, scale_factor=scale_factor, alpha=alpha,
                NF=amplifier_noise_figure, beta_2=beta_2, gamma=gamma, L_s=span_length, lambda0=lambda0, B=B
            )
            max_requests = int(scale_factor * max_requests)
        else:
            # If considering just RSA without physical layer considerations
            slot_size = 1
            link_length_array = jnp.ones((num_links, 1))
        max_slots = required_slots(max_bw, 1, slot_size, guardband=guardband)

    if env_type == "rsa_gn_model":
        consider_modulation_format = False
        path_se_array = jnp.array([1])
        max_slots = required_slots(max_bw, 1, slot_size, guardband=guardband)

    if incremental_loading:
        mean_service_holding_time = load = 1e6

    # Define edges for use with heuristics and GNNs
    edges = jnp.array(sorted(graph.edges))

    laplacian_matrix = jnp.array(nx.directed_laplacian_matrix(graph)) if graph.is_directed() \
        else jnp.array(nx.laplacian_matrix(graph).todense())

    params_dict = dict(
        max_requests=max_requests,
        mean_service_holding_time=mean_service_holding_time,
        k_paths=k,
        link_resources=link_resources,
        num_nodes=num_nodes,
        num_links=num_links,
        load=load,
        arrival_rate=arrival_rate,
        path_link_array=HashableArrayWrapper(path_link_array) if not remove_array_wrappers else path_link_array,
        incremental_loading=incremental_loading,
        end_first_blocking=end_first_blocking,
        edges=HashableArrayWrapper(edges) if not remove_array_wrappers else edges,
        random_traffic=random_traffic,
        path_se_array=HashableArrayWrapper(path_se_array) if not remove_array_wrappers else path_se_array,
        link_length_array=HashableArrayWrapper(link_length_array) if not remove_array_wrappers else link_length_array,
        max_slots=int(max_slots),
        consider_modulation_format=consider_modulation_format,
        slot_size=slot_size,
        continuous_operation=continuous_operation,
        aggregate_slots=aggregate_slots,
        guardband=guardband,
        deterministic_requests=deterministic_requests,
        multiple_topologies=False,
        directed_graph=graph.is_directed(),
        maximise_throughput=maximise_throughput,
        values_bw=HashableArrayWrapper(values_bw) if not remove_array_wrappers else values_bw,
        reward_type=reward_type,
        truncate_holding_time=truncate_holding_time,
        log_actions=log_actions,
<<<<<<< HEAD
        list_of_requests=HashableArrayWrapper(list_of_requests) if not remove_array_wrappers else list_of_requests,
        bandgap=bandgap,
        bandgap_start=bandgap_start,
=======
        traffic_array=traffic_array,
        disable_node_features=disable_node_features,
>>>>>>> d5020f98
    )

    if env_type == "deeprmsa":
        env_params = DeepRMSAEnvParams
    elif env_type == "rwa_lightpath_reuse":
        env_params = RWALightpathReuseEnvParams
<<<<<<< HEAD
    # TODO(MULTIBAND) - Add any new parameters that are unique to the MultiBandRSAEnv to the params_dict
    elif env_type == "multibandrsa":
        env_params = MultiBandRSAEnvParams
=======
    elif "gn_model" in env_type:
        env_params = RSAGNModelEnvParams
        params_dict.update(
            ref_lambda=ref_lambda, max_spans=max_spans, max_span_length=max_span_length,
            default_launch_power=default_launch_power,
            nonlinear_coeff=nonlinear_coeff, raman_gain_slope=raman_gain_slope, attenuation=attenuation,
            attenuation_bar=attenuation_bar, dispersion_coeff=dispersion_coeff,
            dispersion_slope=dispersion_slope, coherent=coherent,
            noise_figure=noise_figure, interband_gap=interband_gap,
            gap_start=gap_start, gap_width=gap_width, roadm_loss=roadm_loss, num_roadms=num_roadms,
            num_spans=num_spans, launch_power_type=launch_power_type, snr_margin=snr_margin,
            last_fit=config.get("last_fit", False), max_power=max_power, min_power=min_power,
            step_power=step_power, max_snr=max_snr, mod_format_correction=mod_format_correction,
        )
        if env_type == "rmsa_gn_model":
            env_params = RMSAGNModelEnvParams
            params_dict.update(
                modulations_array=HashableArrayWrapper(modulations_array) if not remove_array_wrappers else modulations_array,
            )
>>>>>>> d5020f98
    else:
        env_params = RSAEnvParams

    params = env_params(**params_dict)

    # If training single model on multiple topologies, must store params for each topology within top-level params
    if multiple_topologies_directory:
        # iterate through files in directory
        params_list = []
        p = pathlib.Path(multiple_topologies_directory).glob('**/*')
        files = [x for x in p if x.is_file()]
        config.update(multiple_topologies_directory=None, remove_array_wrappers=True)
        for file in files:
            # Get filename without extension
            config.update(topology_name=file.stem, topology_directory=file.parent)
            env, params = make_rsa_env(config)
            params = params.replace(multiple_topologies=True)
            params_list.append(params)
        # for params in params_list, concatenate the field from each params into one array per field
        # from https://stackoverflow.com/questions/73765064/jax-vmap-over-batch-of-dataclasses
        cls = type(params_list[0])
        fields = params_list[0].__dict__.keys()
        field_dict = {}
        for k in fields:
            values = [getattr(v, k) for v in params_list]
            #values = [list(v) if isinstance(v, chex.Array) else v for v in values]
            # Pad arrays to same shape
            padded_values = HashableArrayWrapper(jnp.array(pad_array(values, fill_value=0)))
            field_dict[k] = padded_values
        params = cls(**field_dict)

    if remove_array_wrappers:
        # Only remove array wrappers if multiple_topologies=True for the inner files loop above
        env = None
    else:
        if env_type == "deeprmsa":
            env = DeepRMSAEnv(rng, params, traffic_matrix=traffic_matrix, laplacian_matrix=laplacian_matrix)
        elif env_type == "rwa_lightpath_reuse":
            env = RWALightpathReuseEnv(
<<<<<<< HEAD
                rng, params, traffic_matrix=traffic_matrix, path_capacity_array=path_capacity_array)
        elif env_type == "multibandrsa":
            env = MultiBandRSAEnv(rng, params, traffic_matrix=traffic_matrix)
=======
                rng, params, traffic_matrix=traffic_matrix, path_capacity_array=path_capacity_array,
                laplacian_matrix=laplacian_matrix)
        elif env_type == "rsa_gn_model":
            env = RSAGNModelEnv(rng, params, traffic_matrix=traffic_matrix, launch_power_array=launch_power_array,
                                list_of_requests=list_of_requests, laplacian_matrix=laplacian_matrix)
        elif env_type == "rmsa_gn_model":
            env = RMSAGNModelEnv(rng, params, traffic_matrix=traffic_matrix, launch_power_array=launch_power_array,
                                list_of_requests=list_of_requests, laplacian_matrix=laplacian_matrix)
>>>>>>> d5020f98
        else:
            env = RSAEnv(rng, params, traffic_matrix=traffic_matrix, list_of_requests=list_of_requests,
                         laplacian_matrix=laplacian_matrix)

    return env, params<|MERGE_RESOLUTION|>--- conflicted
+++ resolved
@@ -18,10 +18,6 @@
     mask_slots, make_graph, init_path_length_array, init_modulations_array, init_path_se_array, required_slots,
     init_values_bandwidth, calculate_path_stats, normalise_traffic_matrix, init_graph_tuple, init_link_length_array,
     init_link_capacity_array, init_path_capacity_array, init_path_index_array, mask_slots_rwalr,
-<<<<<<< HEAD
-    implement_action_rwalr, check_action_rwalr, pad_array, undo_action_rwalr,
-    finalise_action_rwalr, generate_request_rwalr, init_link_slot_array_multiband
-=======
     implement_action_rwalr, check_action_rwalr, pad_array, undo_action_rwalr, update_graph_tuple,
     finalise_action_rwalr, generate_request_rwalr, init_link_snr_array,
     init_channel_centre_bw_array, check_action_rmsa_gn_model, read_rsa_request, implement_action_rmsa_gn_model,
@@ -30,7 +26,6 @@
     init_channel_power_array, mask_slots_rmsa_gn_model, init_link_length_array_gn_model, get_snr_for_path,
     get_lightpath_snr, init_mod_format_mask, generate_source_dest_pairs, init_list_of_requests,
     init_active_lightpaths_array, init_active_lightpaths_array_departure
->>>>>>> d5020f98
 )
 from xlron.environments.dataclasses import *
 from xlron.environments.wrappers import *
@@ -638,19 +633,6 @@
         return state
 
 
-<<<<<<< HEAD
-# TODO(MULTIBAND) - Define MultiBandRSAEnv class (inherit from RSAEnv)
-class MultiBandRSAEnv(RSAEnv):
-
-    def __init__(
-            self,
-            key: chex.PRNGKey,
-            params: RSAEnvParams,
-            traffic_matrix: chex.Array = None
-    ):
-        super().__init__(key, params, traffic_matrix=traffic_matrix)
-        state = MultiBandRSAEnvState(
-=======
 @partial(jax.jit, static_argnums=(1,))
 def get_paths_obs_gn_model(state: RSAGNModelEnvState, params: RSAGNModelEnvParams) -> chex.Array:
     # TODO - make this just show the stats from just one path at a time
@@ -736,16 +718,11 @@
         """
         super().__init__(key, params, traffic_matrix=traffic_matrix, list_of_requests=list_of_requests, laplacian_matrix=laplacian_matrix)
         state = RSAGNModelEnvState(
->>>>>>> d5020f98
             current_time=0,
             holding_time=0,
             total_timesteps=0,
             total_requests=-1,
-<<<<<<< HEAD
-            link_slot_array=init_link_slot_array_multiband(params),
-=======
             link_slot_array=init_link_slot_array(params),
->>>>>>> d5020f98
             link_slot_departure_array=init_link_slot_departure_array(params),
             request_array=init_rsa_request_array(),
             link_slot_mask=init_link_slot_mask(params, agg=params.aggregate_slots),
@@ -755,13 +732,6 @@
             accepted_services=0,
             accepted_bitrate=0.,
             total_bitrate=0.,
-<<<<<<< HEAD
-        )
-        self.initial_state = state.replace(graph=init_graph_tuple(state, params))
-
-
-def make_rsa_env(config):
-=======
             list_of_requests=list_of_requests,
             link_snr_array=init_link_snr_array(params),
             path_index_array=init_path_index_array(params),
@@ -1061,7 +1031,6 @@
 
 
 def make_rsa_env(config: dict, launch_power_array: Optional[chex.Array] = None):
->>>>>>> d5020f98
     """Create RSA environment. This function is the entry point to setting up any RSA-type environment.
     This function takes a dictionary of the commandline flag parameters and configures the
     RSA environment and parameters accordingly.
@@ -1114,11 +1083,6 @@
     lambda0 = config.get("lambda0", 1550) * 1e-9
     B = slot_size * link_resources  # Total modulated bandwidth
 
-<<<<<<< HEAD
-    # TODO(MULTIBAND) - We need to read any new parameter flags that we define for the MultiBandRSAEnv
-    bandgap = config.get("bandgap", 50)
-    bandgap_start = config.get("bandgap_start", 200)
-=======
     # GN model parameters
     max_span_length = config.get("max_span_length", 100e3)
     ref_lambda = config.get("ref_lambda", 1577.5e-9)  # centre of C+L bands (1530-1625nm)
@@ -1148,7 +1112,6 @@
 
     # optimize_launch_power.py parameters
     num_spans = config.get("num_spans", 10)
->>>>>>> d5020f98
 
     rng = jax.random.PRNGKey(seed)
     rng, _, _, _, _ = jax.random.split(rng, 5)
@@ -1318,25 +1281,14 @@
         reward_type=reward_type,
         truncate_holding_time=truncate_holding_time,
         log_actions=log_actions,
-<<<<<<< HEAD
-        list_of_requests=HashableArrayWrapper(list_of_requests) if not remove_array_wrappers else list_of_requests,
-        bandgap=bandgap,
-        bandgap_start=bandgap_start,
-=======
         traffic_array=traffic_array,
         disable_node_features=disable_node_features,
->>>>>>> d5020f98
     )
 
     if env_type == "deeprmsa":
         env_params = DeepRMSAEnvParams
     elif env_type == "rwa_lightpath_reuse":
         env_params = RWALightpathReuseEnvParams
-<<<<<<< HEAD
-    # TODO(MULTIBAND) - Add any new parameters that are unique to the MultiBandRSAEnv to the params_dict
-    elif env_type == "multibandrsa":
-        env_params = MultiBandRSAEnvParams
-=======
     elif "gn_model" in env_type:
         env_params = RSAGNModelEnvParams
         params_dict.update(
@@ -1356,7 +1308,6 @@
             params_dict.update(
                 modulations_array=HashableArrayWrapper(modulations_array) if not remove_array_wrappers else modulations_array,
             )
->>>>>>> d5020f98
     else:
         env_params = RSAEnvParams
 
@@ -1396,11 +1347,6 @@
             env = DeepRMSAEnv(rng, params, traffic_matrix=traffic_matrix, laplacian_matrix=laplacian_matrix)
         elif env_type == "rwa_lightpath_reuse":
             env = RWALightpathReuseEnv(
-<<<<<<< HEAD
-                rng, params, traffic_matrix=traffic_matrix, path_capacity_array=path_capacity_array)
-        elif env_type == "multibandrsa":
-            env = MultiBandRSAEnv(rng, params, traffic_matrix=traffic_matrix)
-=======
                 rng, params, traffic_matrix=traffic_matrix, path_capacity_array=path_capacity_array,
                 laplacian_matrix=laplacian_matrix)
         elif env_type == "rsa_gn_model":
@@ -1409,7 +1355,6 @@
         elif env_type == "rmsa_gn_model":
             env = RMSAGNModelEnv(rng, params, traffic_matrix=traffic_matrix, launch_power_array=launch_power_array,
                                 list_of_requests=list_of_requests, laplacian_matrix=laplacian_matrix)
->>>>>>> d5020f98
         else:
             env = RSAEnv(rng, params, traffic_matrix=traffic_matrix, list_of_requests=list_of_requests,
                          laplacian_matrix=laplacian_matrix)
